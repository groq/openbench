# OpenBench

**Provider-agnostic, open-source evaluation infrastructure for language models** 🚀

[![PyPI version](https://badge.fury.io/py/openbench.svg)](https://badge.fury.io/py/openbench)
[![License: MIT](https://img.shields.io/badge/License-MIT-yellow.svg)](https://opensource.org/licenses/MIT)
[![Python 3.10+](https://img.shields.io/badge/python-3.10+-blue.svg)](https://www.python.org/downloads/)

OpenBench provides standardized, reproducible benchmarking for LLMs across 30+ evaluation suites (and growing) spanning knowledge, math, reasoning, coding, science, reading comprehension, health, long-context recall, graph reasoning, and first-class support for your own local evals to preserve privacy. **Works with any model provider** - Groq, OpenAI, Anthropic, Cohere, Google, AWS Bedrock, Azure, local models via Ollama, Hugging Face, and 30+ other providers.

## 🚧 Alpha Release

We're building in public! This is an alpha release - expect rapid iteration. The first stable release is coming soon.

## 🎉 What's New in v0.3.0

- **📡 18 More Model Providers**: Added support for AI21, Baseten, Cerebras, Cohere, Crusoe, DeepInfra, Friendli, Hugging Face, Hyperbolic, Lambda, MiniMax, Moonshot, Nebius, Nous, Novita, Parasail, Reka, SambaNova and more
- **🧪 New Benchmarks**: DROP (reading comprehension), experimental benchmarks available with `--alpha` flag
- **⚡ CLI Enhancements**: `openbench` alias, `-M`/`-T` flags for model/task args, `--debug` mode for eval-retry
- **🔧 Developer Tools**: GitHub Actions integration, Inspect AI extension support

## Features

- **🎯 35+ Benchmarks**: MMLU, GPQA, HumanEval, SimpleQA, competition math (AIME, HMMT), SciCode, GraphWalks, and more
- **🔧 Simple CLI**: `bench list`, `bench describe`, `bench eval` (also available as `openbench`)
- **🏗️ Built on inspect-ai**: Industry-standard evaluation framework
- **📊 Extensible**: Easy to add new benchmarks and metrics
- **🤖 Provider-agnostic**: Works with 30+ model providers out of the box
- **🛠️ Local Eval Support**: Privatized benchmarks can now be run with `bench eval <path>`
- **📤 Hugging Face Integration**: Push evaluation results directly to Hugging Face datasets

## 🏃 Speedrun: Evaluate a Model in 60 Seconds

**Prerequisite**: [Install uv](https://docs.astral.sh/uv/getting-started/installation/)

```bash
# Create a virtual environment and install OpenBench (30 seconds)
uv venv
source .venv/bin/activate
uv pip install openbench

# Set your API key (any provider!)
export GROQ_API_KEY=your_key  # or OPENAI_API_KEY, ANTHROPIC_API_KEY, etc.

# Run your first eval (30 seconds)
bench eval mmlu --model groq/llama-3.3-70b-versatile --limit 10

# That's it! 🎉 Check results in ./logs/ or view them in an interactive UI:
bench view
```

https://github.com/user-attachments/assets/e99e4628-f1f5-48e4-9df2-ae28b86168c2

## Using Different Providers

```bash
# Groq (blazing fast!)
bench eval gpqa_diamond --model groq/meta-llama/llama-4-maverick-17b-128e-instruct

# OpenAI
bench eval humaneval --model openai/o3-2025-04-16

# Anthropic
bench eval simpleqa --model anthropic/claude-sonnet-4-20250514

# Google
bench eval mmlu --model google/gemini-2.5-pro

# Local models with Ollama
bench eval musr --model ollama/llama3.1:70b

# Hugging Face Inference Providers
bench eval mmlu --model huggingface/gpt-oss-120b:groq

# 30+ providers supported - see full list below
```

## Supported Providers

OpenBench supports 30+ model providers through Inspect AI. Set the appropriate API key environment variable and you're ready to go:

| Provider              | Environment Variable   | Example Model String             |
| --------------------- | ---------------------- | -------------------------------- |
| **AI21 Labs**         | `AI21_API_KEY`         | `ai21/model-name`                |
| **Anthropic**         | `ANTHROPIC_API_KEY`    | `anthropic/model-name`           |
| **AWS Bedrock**       | AWS credentials        | `bedrock/model-name`             |
| **Azure**             | `AZURE_OPENAI_API_KEY` | `azure/<deployment-name>`        |
| **Baseten**           | `BASETEN_API_KEY`      | `baseten/model-name`             |
| **Cerebras**          | `CEREBRAS_API_KEY`     | `cerebras/model-name`            |
| **Cohere**            | `COHERE_API_KEY`       | `cohere/model-name`              |
| **Crusoe**            | `CRUSOE_API_KEY`       | `crusoe/model-name`              |
| **DeepInfra**         | `DEEPINFRA_API_KEY`    | `deepinfra/model-name`           |
| **Friendli**          | `FRIENDLI_TOKEN`       | `friendli/model-name`            |
| **Google**            | `GOOGLE_API_KEY`       | `google/model-name`              |
| **Groq**              | `GROQ_API_KEY`         | `groq/model-name`                |
| **Hugging Face**      | `HF_TOKEN`             | `huggingface/model-name`         |
| **Hyperbolic**        | `HYPERBOLIC_API_KEY`   | `hyperbolic/model-name`          |
| **Lambda**            | `LAMBDA_API_KEY`       | `lambda/model-name`              |
| **MiniMax**           | `MINIMAX_API_KEY`      | `minimax/model-name`             |
| **Mistral**           | `MISTRAL_API_KEY`      | `mistral/model-name`             |
| **Moonshot**          | `MOONSHOT_API_KEY`     | `moonshot/model-name`            |
| **Nebius**            | `NEBIUS_API_KEY`       | `nebius/model-name`              |
| **Nous Research**     | `NOUS_API_KEY`         | `nous/model-name`                |
| **Novita AI**         | `NOVITA_API_KEY`       | `novita/model-name`              |
| **Ollama**            | None (local)           | `ollama/model-name`              |
| **OpenAI**            | `OPENAI_API_KEY`       | `openai/model-name`              |
| **OpenRouter**        | `OPENROUTER_API_KEY`   | `openrouter/model-name`          |
| **Parasail**          | `PARASAIL_API_KEY`     | `parasail/model-name`            |
| **Perplexity**        | `PERPLEXITY_API_KEY`   | `perplexity/model-name`          |
| **Reka**              | `REKA_API_KEY`         | `reka/model-name`                |
| **SambaNova**         | `SAMBANOVA_API_KEY`    | `sambanova/model-name`           |
| **Together AI**       | `TOGETHER_API_KEY`     | `together/model-name`            |
| **Vercel AI Gateway** | `AI_GATEWAY_API_KEY`   | `vercel/creator-name/model-name` |
| **vLLM**              | None (local)           | `vllm/model-name`                |

## Available Benchmarks

Here are the currently available benchmarks. For an up-to-date list use `bench list`.

> [!NOTE]
> Benchmark names are case-sensitive in the CLI.

| Category          | Benchmarks                                                                                                                                                                                                                                                                 |
| ----------------- | -------------------------------------------------------------------------------------------------------------------------------------------------------------------------------------------------------------------------------------------------------------------------- |
| **Knowledge**     | MMLU (57 subjects), GPQA (graduate-level), SuperGPQA (285 disciplines), OpenBookQA, HLE (Humanity's Last Exam - 2,500 questions from 1,000+ experts), HLE_text (text-only version)                                                                                         |
| **Coding**        | HumanEval (164 problems)                                                                                                                                                                                                                                                   |
| **Math**          | AIME 2023-2025, HMMT Feb 2023-2025, BRUMO 2025, MATH (competition-level problems), MATH-500 (challenging subset), MGSM (multilingual grade school math), MGSM_en (English), MGSM_latin (5 languages), MGSM_non_latin (6 languages)                                         |
| **Reasoning**     | SimpleQA (factuality), MuSR (multi-step reasoning), DROP (discrete reasoning over paragraphs), MMMU (multi-modal reasoning with 30+ subjects)                                                                                                                              |
| **Long Context**  | OpenAI MRCR (multiple needle retrieval), OpenAI MRCR_2n (2 needle), OpenAI MRCR_4 (4 needle), OpenAI MRCR_8n (8 needle)                                                                                                                                                    |
| **Healthcare**    | HealthBench (open-ended healthcare eval), HealthBench_hard (challenging variant), HealthBench_consensus (consensus variant)                                                                                                                                                |
| **Cybersecurity** | CTI-Bench (complete cyber threat intelligence suite), CTI-Bench ATE (MITRE ATT&CK technique extraction), CTI-Bench MCQ (knowledge questions on CTI standards and best practices), CTI-Bench RCM (CVE to CWE vulnerability mapping), CTI-Bench VSP (CVSS score calculation) |

## Configuration

```bash
# Set your API keys
export GROQ_API_KEY=your_key
export HF_TOKEN=your_key
export OPENAI_API_KEY=your_key  # Optional

# Set default model
export BENCH_MODEL=groq/llama-3.1-70b
```

## Commands and Options

For a complete list of all commands and options, run: `bench --help`

| Command                  | Description                                        |
| ------------------------ | -------------------------------------------------- |
| `bench` or `openbench`   | Show main menu with available commands             |
| `bench list`             | List available evaluations, models, and flags      |
| `bench eval <benchmark>` | Run benchmark evaluation on a model                |
| `bench eval-retry`       | Retry a failed evaluation                          |
| `bench view`             | View logs from previous benchmark runs             |
| `bench eval <path>`      | Run your local/private evals built with Inspect AI |

### Key `eval` Command Options

| Option               | Environment Variable     | Default         | Description                                                      |
| -------------------- | ------------------------ | --------------- | ---------------------------------------------------------------- |
| `-M <args>`          | None                     | None            | Pass model-specific arguments (e.g., `-M reasoning_effort=high`) |
| `-T <args>`          | None                     | None            | Pass task-specific arguments to the benchmark                    |
| `--model`            | `BENCH_MODEL`            | None (required) | Model(s) to evaluate                                             |
| `--epochs`           | `BENCH_EPOCHS`           | `1`             | Number of epochs to run each evaluation                          |
| `--max-connections`  | `BENCH_MAX_CONNECTIONS`  | `10`            | Maximum parallel requests to model                               |
| `--temperature`      | `BENCH_TEMPERATURE`      | `0.6`           | Model temperature                                                |
| `--top-p`            | `BENCH_TOP_P`            | `1.0`           | Model top-p                                                      |
| `--max-tokens`       | `BENCH_MAX_TOKENS`       | `None`          | Maximum tokens for model response                                |
| `--seed`             | `BENCH_SEED`             | `None`          | Seed for deterministic generation                                |
| `--limit`            | `BENCH_LIMIT`            | `None`          | Limit evaluated samples (number or start,end)                    |
| `--logfile`          | `BENCH_OUTPUT`           | `None`          | Output file for results                                          |
| `--sandbox`          | `BENCH_SANDBOX`          | `None`          | Environment to run evaluation (local/docker)                     |
| `--timeout`          | `BENCH_TIMEOUT`          | `10000`         | Timeout for each API request (seconds)                           |
| `--display`          | `BENCH_DISPLAY`          | `None`          | Display type (full/conversation/rich/plain/none)                 |
| `--reasoning-effort` | `BENCH_REASONING_EFFORT` | `None`          | Reasoning effort level (low/medium/high)                         |
| `--json`             | None                     | `False`         | Output results in JSON format                                    |
| `--hub-repo`         | `BENCH_HUB_REPO`         | `None`          | Push results to a Hugging Face Hub dataset                       |

## Grader Information

<<<<<<< HEAD
Some benchmarks, like `HealthBench`, use a "judge" model to score the model's performance. This requires an additional API key for the grader model.

- **Default Grader**: `openai/gpt-4.1-2025-04-14`
- **Required Key**: `OPENAI_API_KEY`

To run these benchmarks, you'll need to export your OpenAI API key:
=======
Some benchmarks use a grader model to score the model's performance. This requires an additional API key for the grader model.

To run these benchmarks, you'll need to export your `OPENAI_API_key`:
>>>>>>> c34a5a36

```bash
export OPENAI_API_KEY=your_openai_key
```

<<<<<<< HEAD
=======
The following benchmarks use a grader model:

| Benchmark | Default Grader Model |
| :--- | :--- |
| `simpleqa` | `openai/gpt-4.1-2025-04-14` |
| `hle` | `openai/o3-mini-2025-01-31` |
| `hle_text` | `openai/o3-mini-2025-01-31` |
| `browsecomp` | `openai/gpt-4.1-2025-04-14` |
| `healthbench` | `openai/gpt-4.1-2025-04-14` |
| `math` | `openai/gpt-4-turbo-preview` |
| `math_500` | `openai/gpt-4-turbo-preview` |

>>>>>>> c34a5a36
## Building Your Own Evals

OpenBench is built on [Inspect AI](https://inspect.aisi.org.uk/). To create custom evaluations, check out their excellent [documentation](https://inspect.aisi.org.uk/). Once you do build your own private evaluations with Inspect AI that you don't want to open-source, you can point OpenBench at them with `bench eval <path>` to run!

## Exporting Logs to Hugging Face

OpenBench can export logs to a Hugging Face Hub dataset. This is useful if you want to share your results with the community or use them for further analysis.

```bash
export HF_TOKEN=<your-huggingface-token>

bench eval mmlu --model groq/llama-3.3-70b-versatile --limit 10 --hub-repo <your-username>/openbench-logs
```

This will export the logs to a Hugging Face Hub dataset with the name `openbench-logs`.

## FAQ

### How does OpenBench differ from Inspect AI?

OpenBench provides:

- **Reference implementations** of 20+ major benchmarks with consistent interfaces
- **Shared utilities** for common patterns (math scoring, multi-language support, etc.)
- **Curated scorers** that work across different eval types
- **CLI tooling** optimized for running standardized benchmarks

Think of it as a benchmark library built on Inspect's excellent foundation.

### Why not just use Inspect AI, lm-evaluation-harness, or lighteval?

Different tools for different needs! OpenBench focuses on:

- **Shared components**: Common scorers, solvers, and datasets across benchmarks reduce code duplication
- **Clean implementations**: Each eval is written for readability and reliability
- **Developer experience**: Simple CLI, consistent patterns, easy to extend

We built OpenBench because we needed evaluation code that was easy to understand, modify, and trust. It's a curated set of benchmarks built on Inspect AI's excellent foundation.

### How can I run `bench` outside of the `uv` environment?

If you want `bench` to be available outside of `uv`, you can run the following command:

```bash
uv run pip install -e .
```

### I'm running into an issue when downloading a dataset from HuggingFace - how do I fix it?

Some evaluations may require logging into HuggingFace to download the dataset. If `bench` prompts you to do so, or throws "gated" errors,
defining the environment variable

```bash
HF_TOKEN="<HUGGINGFACE_TOKEN>"
```

should fix the issue. The full HuggingFace documentation can be found [on the HuggingFace docs on Authentication](https://huggingface.co/docs/hub/en/datasets-polars-auth).

## Development

For development work, you'll need to clone the repository:

```bash
# Clone the repo
git clone https://github.com/groq/openbench.git
cd openbench

# Setup with UV
uv venv && uv sync --dev
source .venv/bin/activate

# CRITICAL: Install pre-commit hooks (CI will fail without this!)
pre-commit install

# Run tests
pytest
```

⚠️ **IMPORTANT**: You MUST run `pre-commit install` after setup or CI will fail on your PRs!

## Contributing

We welcome contributions! Please see our [Contributing Guide](CONTRIBUTING.md) for detailed instructions on:

- Setting up the development environment
- Adding new benchmarks and model providers
- Code style and testing requirements
- Submitting issues and pull requests

Quick links:

- [Report a bug](https://github.com/groq/openbench/issues/new?assignees=&labels=bug&projects=&template=bug_report.yml)
- [Request a feature](https://github.com/groq/openbench/issues/new?assignees=&labels=enhancement&projects=&template=feature_request.yml)

## Reproducibility Statement

As the authors of OpenBench, we strive to implement this tool's evaluations as faithfully as possible with respect to the original benchmarks themselves.

However, it is expected that developers may observe numerical discrepancies between OpenBench's scores and the reported scores from other sources.

These numerical differences can be attributed to many reasons, including (but not limited to) minor variations in the model prompts, different model quantization or inference approaches, and repurposing benchmarks to be compatible with the packages used to develop OpenBench.

As a result, OpenBench results are meant to be compared with OpenBench results, not as a universal one-to-one comparison with every external result. For meaningful comparisons, ensure you are using the same version of OpenBench.

We encourage developers to identify areas of improvement and we welcome open source contributions to OpenBench.

## Acknowledgments

This project would not be possible without:

- **[Inspect AI](https://github.com/UKGovernmentBEIS/inspect_ai)** - The incredible evaluation framework that powers OpenBench
- **[EleutherAI's lm-evaluation-harness](https://github.com/EleutherAI/lm-evaluation-harness)** - Pioneering work in standardized LLM evaluation
- **[Hugging Face's lighteval](https://github.com/huggingface/lighteval)** - Excellent evaluation infrastructure

## Citation

```bibtex
@software{openbench,
  title = {OpenBench: Provider-agnostic, open-source evaluation infrastructure for language models},
  author = {Sah, Aarush},
  year = {2025},
  url = {https://openbench.dev}
}
```

## License

MIT

---

Built with ❤️ by [Aarush Sah](https://github.com/AarushSah) and the [Groq](https://groq.com) team<|MERGE_RESOLUTION|>--- conflicted
+++ resolved
@@ -179,25 +179,14 @@
 
 ## Grader Information
 
-<<<<<<< HEAD
-Some benchmarks, like `HealthBench`, use a "judge" model to score the model's performance. This requires an additional API key for the grader model.
-
-- **Default Grader**: `openai/gpt-4.1-2025-04-14`
-- **Required Key**: `OPENAI_API_KEY`
-
-To run these benchmarks, you'll need to export your OpenAI API key:
-=======
 Some benchmarks use a grader model to score the model's performance. This requires an additional API key for the grader model.
 
 To run these benchmarks, you'll need to export your `OPENAI_API_key`:
->>>>>>> c34a5a36
 
 ```bash
 export OPENAI_API_KEY=your_openai_key
 ```
 
-<<<<<<< HEAD
-=======
 The following benchmarks use a grader model:
 
 | Benchmark | Default Grader Model |
@@ -210,7 +199,6 @@
 | `math` | `openai/gpt-4-turbo-preview` |
 | `math_500` | `openai/gpt-4-turbo-preview` |
 
->>>>>>> c34a5a36
 ## Building Your Own Evals
 
 OpenBench is built on [Inspect AI](https://inspect.aisi.org.uk/). To create custom evaluations, check out their excellent [documentation](https://inspect.aisi.org.uk/). Once you do build your own private evaluations with Inspect AI that you don't want to open-source, you can point OpenBench at them with `bench eval <path>` to run!
