--- conflicted
+++ resolved
@@ -117,11 +117,8 @@
 | `--display`          | `BENCH_DISPLAY`          | `None`                                           | Display type (full/conversation/rich/plain/none) |
 | `--reasoning-effort` | `BENCH_REASONING_EFFORT` | `None`                                           | Reasoning effort level (low/medium/high)         |
 | `--json`             | None                     | `False`                                          | Output results in JSON format                    |
-<<<<<<< HEAD
 | `--log-format`       | `BENCH_LOG_FORMAT`       | `eval`                                           | Output logging format (eval/json)                |
-=======
 | `--hub-repo`         | `BENCH_HUB_REPO`         | `None`                                           | Push results to a Hugging Face Hub dataset                    |
->>>>>>> 1aefd07b
 
 ## Building Your Own Evals
 
