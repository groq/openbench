--- conflicted
+++ resolved
@@ -75,11 +75,6 @@
 # 30+ providers supported - see full list below
 ```
 
-<<<<<<< HEAD
-# Available Benchmarks
-
-Here are the currently available benchmarks. For an up-to-date list use `bench list`.
-=======
 ## Supported Providers
 
 OpenBench supports 30+ model providers through Inspect AI. Set the appropriate API key environment variable and you're ready to go:
@@ -118,7 +113,8 @@
 | **vLLM** | None (local) | `vllm/model-name` |
 
 ## Available Benchmarks
->>>>>>> 3583d71f
+
+Here are the currently available benchmarks. For an up-to-date list use `bench list`.
 
 | Category | Benchmarks |
 |----------|------------|
