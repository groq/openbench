# OpenBench

**Provider-agnostic, open-source evaluation infrastructure for language models** 🚀

[![PyPI version](https://badge.fury.io/py/openbench.svg)](https://badge.fury.io/py/openbench)
[![License: MIT](https://img.shields.io/badge/License-MIT-yellow.svg)](https://opensource.org/licenses/MIT)
[![Python 3.10+](https://img.shields.io/badge/python-3.10+-blue.svg)](https://www.python.org/downloads/)

OpenBench provides standardized, reproducible benchmarking for LLMs across 30+ evaluation suites (and growing) spanning knowledge, math, reasoning, coding, science, reading comprehension, health, long-context recall, graph reasoning, and first-class support for your own local evals to preserve privacy. **Works with any model provider** - Groq, OpenAI, Anthropic, Cohere, Google, AWS Bedrock, Azure, local models via Ollama, Hugging Face, and 30+ other providers.

## 🚧 Alpha Release

We're building in public! This is an alpha release - expect rapid iteration. The first stable release is coming soon.

## Features

- **🎯 35+ Benchmarks**: MMLU, GPQA, HumanEval, SimpleQA, competition math (AIME, HMMT), SciCode, GraphWalks, and more
- **🔧 Simple CLI**: `bench list`, `bench describe`, `bench eval` (also available as `openbench`), `-M`/`-T` flags for model/task args, `--debug` mode for eval-retry, experimental benchmarks with `--alpha` flag
- **🏗️ Built on inspect-ai**: Industry-standard evaluation framework
- **📊 Extensible**: Easy to add new benchmarks and metrics
- **🤖 Provider-agnostic**: Works with 30+ model providers out of the box
- **🛠️ Local Eval Support**: Privatized benchmarks can be run with `bench eval <path>`
- **📤 Hugging Face Integration**: Push evaluation results directly to Hugging Face datasets

## 🏃 Speedrun: Evaluate a Model in 60 Seconds

**Prerequisite**: [Install uv](https://docs.astral.sh/uv/getting-started/installation/)

```bash
# Create a virtual environment and install OpenBench (30 seconds)
uv venv
source .venv/bin/activate
uv pip install openbench

# Set your API key (any provider!)
export GROQ_API_KEY=your_key  # or OPENAI_API_KEY, ANTHROPIC_API_KEY, etc.

# Run your first eval (30 seconds)
bench eval mmlu --model groq/llama-3.3-70b-versatile --limit 10

# That's it! 🎉 Check results in ./logs/ or view them in an interactive UI:
bench view
```

https://github.com/user-attachments/assets/e99e4628-f1f5-48e4-9df2-ae28b86168c2

## Using Different Providers

```bash
# Groq (blazing fast!)
bench eval gpqa_diamond --model groq/meta-llama/llama-4-maverick-17b-128e-instruct

# OpenAI
bench eval humaneval --model openai/o3-2025-04-16

# Anthropic
bench eval simpleqa --model anthropic/claude-sonnet-4-20250514

# Google
bench eval mmlu --model google/gemini-2.5-pro

# Local models with Ollama
bench eval musr --model ollama/llama3.1:70b

# Hugging Face Inference Providers
bench eval mmlu --model huggingface/gpt-oss-120b:groq

# OpenRouter
bench eval gpqa_diamond --model openrouter/deepseek/deepseek-chat-v3.1

# 30+ providers supported - see full list below
```

## Supported Providers

OpenBench supports 30+ model providers through Inspect AI. Set the appropriate API key environment variable and you're ready to go:

| Provider              | Environment Variable   | Example Model String             |
| --------------------- | ---------------------- | -------------------------------- |
| **AI21 Labs**         | `AI21_API_KEY`         | `ai21/model-name`                |
| **Anthropic**         | `ANTHROPIC_API_KEY`    | `anthropic/model-name`           |
| **AWS Bedrock**       | AWS credentials        | `bedrock/model-name`             |
| **Azure**             | `AZURE_OPENAI_API_KEY` | `azure/<deployment-name>`        |
| **Baseten**           | `BASETEN_API_KEY`      | `baseten/model-name`             |
| **Cerebras**          | `CEREBRAS_API_KEY`     | `cerebras/model-name`            |
| **Cohere**            | `COHERE_API_KEY`       | `cohere/model-name`              |
| **Crusoe**            | `CRUSOE_API_KEY`       | `crusoe/model-name`              |
| **DeepInfra**         | `DEEPINFRA_API_KEY`    | `deepinfra/model-name`           |
| **Friendli**          | `FRIENDLI_TOKEN`       | `friendli/model-name`            |
| **Google**            | `GOOGLE_API_KEY`       | `google/model-name`              |
| **Groq**              | `GROQ_API_KEY`         | `groq/model-name`                |
| **Hugging Face**      | `HF_TOKEN`             | `huggingface/model-name`         |
| **Hyperbolic**        | `HYPERBOLIC_API_KEY`   | `hyperbolic/model-name`          |
| **Lambda**            | `LAMBDA_API_KEY`       | `lambda/model-name`              |
| **MiniMax**           | `MINIMAX_API_KEY`      | `minimax/model-name`             |
| **Mistral**           | `MISTRAL_API_KEY`      | `mistral/model-name`             |
| **Moonshot**          | `MOONSHOT_API_KEY`     | `moonshot/model-name`            |
| **Nebius**            | `NEBIUS_API_KEY`       | `nebius/model-name`              |
| **Nous Research**     | `NOUS_API_KEY`         | `nous/model-name`                |
| **Novita AI**         | `NOVITA_API_KEY`       | `novita/model-name`              |
| **Ollama**            | None (local)           | `ollama/model-name`              |
| **OpenAI**            | `OPENAI_API_KEY`       | `openai/model-name`              |
| **OpenRouter**        | `OPENROUTER_API_KEY`   | `openrouter/model-name`          |
| **Parasail**          | `PARASAIL_API_KEY`     | `parasail/model-name`            |
| **Perplexity**        | `PERPLEXITY_API_KEY`   | `perplexity/model-name`          |
| **Reka**              | `REKA_API_KEY`         | `reka/model-name`                |
| **SambaNova**         | `SAMBANOVA_API_KEY`    | `sambanova/model-name`           |
| **Together AI**       | `TOGETHER_API_KEY`     | `together/model-name`            |
| **Vercel AI Gateway** | `AI_GATEWAY_API_KEY`   | `vercel/creator-name/model-name` |
| **vLLM**              | None (local)           | `vllm/model-name`                |

## Available Benchmarks

Here are the currently available benchmarks. For an up-to-date list use `bench list`.

> [!NOTE]
> Benchmark names are case-sensitive in the CLI.

| Category          | Benchmarks                                                                                                                                                                                                                                                                                                      |
| ----------------- | --------------------------------------------------------------------------------------------------------------------------------------------------------------------------------------------------------------------------------------------------------------------------------------------------------------- |
<<<<<<< HEAD
| **Knowledge**     | MMLU (57 subjects), GPQA (graduate-level), SuperGPQA (285 disciplines), OpenBookQA, HLE (Humanity's Last Exam - 2,500 questions from 1,000+ experts), HLE_text (text-only version)                                                                                                                              |
| **Coding**        | HumanEval (164 problems), Exercism (coding agent eval across 5 languages)                                                                                                                                                                                                                                       |
| **Math**          | AIME 2023-2025, HMMT Feb 2023-2025, BRUMO 2025, MATH (competition-level problems), MATH-500 (challenging subset), MGSM (multilingual grade school math), MGSM_en (English), MGSM_latin (5 languages), MGSM_non_latin (6 languages)                                                                              |
| **Reasoning**     | SimpleQA (factuality), MuSR (multi-step reasoning), DROP (discrete reasoning over paragraphs), MMMU (multi-modal reasoning with 30+ subjects), MMMU_MCQ (multiple choice version), MMMU_OPEN (open answer version), MMMU_PRO (more rigorous version of mmmu), MMMU_PRO_VISION (vision only version of mmmu_pro) |
| **Long Context**  | OpenAI MRCR (multiple needle retrieval), OpenAI MRCR_2n (2 needle), OpenAI MRCR_4 (4 needle), OpenAI MRCR_8n (8 needle)                                                                                                                                                                                         |
| **Healthcare**    | HealthBench (open-ended healthcare eval), HealthBench_hard (challenging variant), HealthBench_consensus (consensus variant)                                                                                                                                                                                     |
| **Cybersecurity** | CTI-Bench (complete cyber threat intelligence suite), CTI-Bench ATE (MITRE ATT&CK technique extraction), CTI-Bench MCQ (knowledge questions on CTI standards and best practices), CTI-Bench RCM (CVE to CWE vulnerability mapping), CTI-Bench VSP (CVSS score calculation)                                      |
=======
| **Knowledge**     | MMLU (57 subjects), MMLU-Pro, GPQA (graduate-level), SuperGPQA (285 disciplines), TUMLU (9 languages), OpenBookQA, HLE (Humanity's Last Exam - 2,500 questions from 1,000+ experts), HLE_text (text-only version)                                                                                               |
| **Coding**        | HumanEval (164 problems), MBPP, SciCode (alpha), GMCQ, JSONSchemaBench                                                                                                                                                                                                                                           |
| **Math**          | AIME 2023-2025, HMMT Feb 2023-2025, BRUMO 2025, MATH (competition-level problems), MATH-500 (challenging subset), MGSM (multilingual grade school math), MGSM_en (English), MGSM_latin (5 languages), MGSM_non_latin (6 languages)                                                                               |
| **Reasoning**     | SimpleQA (factuality), MuSR, MuSR murder_mysteries, MuSR object_placements, MuSR team_allocation, DROP (discrete reasoning over paragraphs), GraphWalks (multi-hop reasoning), BrowseComp (browsing agents), MMMU, MMMU_MCQ, MMMU_OPEN, MMMU_PRO, MMMU_PRO_VISION, MMMU subsets: accounting, agriculture, architecture_and_engineering, art, art_theory, basic_medical_science, biology, chemistry, clinical_medicine, design, diagnostics_and_laboratory_medicine, electronics, energy_and_power, finance, geography, history, literature, manage, marketing, materials, math, mechanical_engineering, music, pharmacy, physics, psychology, public_health, sociology |
| **Long Context**  | OpenAI MRCR (multiple needle retrieval), OpenAI MRCR_2n (2 needle), OpenAI MRCR_4n (4 needle), OpenAI MRCR_8n (8 needle)                                                                                                                                                                                        |
| **Healthcare**    | HealthBench (open-ended healthcare eval), HealthBench_hard (challenging variant), HealthBench_consensus (consensus variant)                                                                                                                                                                                      |
| **Cybersecurity** | CTI-Bench ATE (MITRE ATT&CK technique extraction), CTI-Bench MCQ (knowledge questions on CTI standards and best practices), CTI-Bench RCM (CVE to CWE vulnerability mapping), CTI-Bench VSP (CVSS score calculation)                                       |
| **Community** | ClockBench, DetailBench                                     |
>>>>>>> a77852c6

## Configuration

```bash
# Set your API keys
export GROQ_API_KEY=your_key
export HF_TOKEN=your_key
export OPENAI_API_KEY=your_key  # Optional
export OPENROUTER_API_KEY=your_key  # For OpenRouter

# Set default model
export BENCH_MODEL=groq/openai/gpt-oss-20b
```

## Commands and Options

For a complete list of all commands and options, run: `bench --help`

| Command                  | Description                                        |
| ------------------------ | -------------------------------------------------- |
| `bench` or `openbench`   | Show main menu with available commands             |
| `bench list`             | List available evaluations, models, and flags      |
| `bench eval <benchmark>` | Run benchmark evaluation on a model                |
| `bench eval-retry`       | Retry a failed evaluation                          |
| `bench view`             | View logs from previous benchmark runs             |
| `bench eval <path>`      | Run your local/private evals built with Inspect AI |

### Key `eval` Command Common Configuration Options

| Option               | Environment Variable     | Default                   | Description                                                      |
| -------------------- | ------------------------ | ------------------------- | ---------------------------------------------------------------- |
| `-M <args>`          | None                     | None                      | Pass model-specific arguments (e.g., `-M reasoning_effort=high`) |
| `-T <args>`          | None                     | None                      | Pass task-specific arguments to the benchmark                    |
| `--model`            | `BENCH_MODEL`            | `groq/openai/gpt-oss-20b` | Model(s) to evaluate                                             |
| `--epochs`           | `BENCH_EPOCHS`           | `1`                       | Number of epochs to run each evaluation                          |
| `--max-connections`  | `BENCH_MAX_CONNECTIONS`  | `10`                      | Maximum parallel requests to model                               |
| `--temperature`      | `BENCH_TEMPERATURE`      | `0.6`                     | Model temperature                                                |
| `--top-p`            | `BENCH_TOP_P`            | `1.0`                     | Model top-p                                                      |
| `--max-tokens`       | `BENCH_MAX_TOKENS`       | `None`                    | Maximum tokens for model response                                |
| `--seed`             | `BENCH_SEED`             | `None`                    | Seed for deterministic generation                                |
| `--limit`            | `BENCH_LIMIT`            | `None`                    | Limit evaluated samples (number or start,end)                    |
| `--logfile`          | `BENCH_OUTPUT`           | `None`                    | Output file for results                                          |
| `--sandbox`          | `BENCH_SANDBOX`          | `None`                    | Environment to run evaluation (local/docker)                     |
| `--timeout`          | `BENCH_TIMEOUT`          | `10000`                   | Timeout for each API request (seconds)                           |
| `--display`          | `BENCH_DISPLAY`          | `None`                    | Display type (full/conversation/rich/plain/none)                 |
| `--reasoning-effort` | `BENCH_REASONING_EFFORT` | `None`                    | Reasoning effort level (low/medium/high)                         |
| `--json`             | None                     | `False`                   | Output results in JSON format                                    |
| `--log-format`       | `BENCH_LOG_FORMAT`       | `eval`                    | Output logging format (eval/json)                                |
| `--hub-repo`         | `BENCH_HUB_REPO`         | `None`                    | Push results to a Hugging Face Hub dataset                       |
| `--code-agent`       | None                     | `opencode`                | Select code agent for exercism tasks                             |

## Grader Information

Some benchmarks use a grader model to score the model's performance. This requires an additional API key for the grader model.

To run these benchmarks, you'll need to export your `OPENAI_API_key`:

```bash
export OPENAI_API_KEY=your_openai_key
```

The following benchmarks use a grader model:

<<<<<<< HEAD
| Benchmark     | Default Grader Model         |
| :------------ | :--------------------------- |
| `simpleqa`    | `openai/gpt-4.1-2025-04-14`  |
| `hle`         | `openai/o3-mini-2025-01-31`  |
| `hle_text`    | `openai/o3-mini-2025-01-31`  |
| `browsecomp`  | `openai/gpt-4.1-2025-04-14`  |
| `healthbench` | `openai/gpt-4.1-2025-04-14`  |
| `math`        | `openai/gpt-4-turbo-preview` |
| `math_500`    | `openai/gpt-4-turbo-preview` |
=======
| Benchmark | Default Grader Model |
| :--- | :--- |
| `simpleqa` | `openai/gpt-4.1-2025-04-14` |
| `hle` | `openai/o3-mini-2025-01-31` |
| `hle_text` | `openai/o3-mini-2025-01-31` |
| `browsecomp` | `openai/gpt-4.1-2025-04-14` |
| `healthbench` | `openai/gpt-4.1-2025-04-14` |
| `math` | `openai/gpt-4-turbo-preview` |
| `math_500` | `openai/gpt-4-turbo-preview` |
| `detailbench` | `gpt-5-mini-2025-08-07` |
>>>>>>> a77852c6

## Building Your Own Evals

OpenBench is built on [Inspect AI](https://inspect.aisi.org.uk/). To create custom evaluations, check out their excellent [documentation](https://inspect.aisi.org.uk/). Once you do build your own private evaluations with Inspect AI that you don't want to open-source, you can point OpenBench at them with `bench eval <path>` to run!

## Exporting Logs to Hugging Face

OpenBench can export logs to a Hugging Face Hub dataset. This is useful if you want to share your results with the community or use them for further analysis.

```bash
export HF_TOKEN=<your-huggingface-token>

bench eval mmlu --model groq/llama-3.3-70b-versatile --limit 10 --hub-repo <your-username>/openbench-logs
```

This will export the logs to a Hugging Face Hub dataset with the name `openbench-logs`.

## FAQ

### How does OpenBench differ from Inspect AI?

OpenBench provides:

- **Reference implementations** of 20+ major benchmarks with consistent interfaces
- **Shared utilities** for common patterns (math scoring, multi-language support, etc.)
- **Curated scorers** that work across different eval types
- **CLI tooling** optimized for running standardized benchmarks

Think of it as a benchmark library built on Inspect's excellent foundation.

### Why not just use Inspect AI, lm-evaluation-harness, or lighteval?

Different tools for different needs! OpenBench focuses on:

- **Shared components**: Common scorers, solvers, and datasets across benchmarks reduce code duplication
- **Clean implementations**: Each eval is written for readability and reliability
- **Developer experience**: Simple CLI, consistent patterns, easy to extend

We built OpenBench because we needed evaluation code that was easy to understand, modify, and trust. It's a curated set of benchmarks built on Inspect AI's excellent foundation.

### How can I run `bench` outside of the `uv` environment?

If you want `bench` to be available outside of `uv`, you can run the following command:

```bash
uv run pip install -e .
```

### I'm running into an issue when downloading a dataset from HuggingFace - how do I fix it?

Some evaluations may require logging into HuggingFace to download the dataset. If `bench` prompts you to do so, or throws "gated" errors,
defining the environment variable

```bash
HF_TOKEN="<HUGGINGFACE_TOKEN>"
```

should fix the issue. The full HuggingFace documentation can be found [on the HuggingFace docs on Authentication](https://huggingface.co/docs/hub/en/datasets-polars-auth).

## Development

For development work, you'll need to clone the repository:

```bash
# Clone the repo
git clone https://github.com/groq/openbench.git
cd openbench

# Setup with UV
uv venv && uv sync --dev
source .venv/bin/activate

# CRITICAL: Install pre-commit hooks (CI will fail without this!)
pre-commit install

# Run tests
pytest
```

⚠️ **IMPORTANT**: You MUST run `pre-commit install` after setup or CI will fail on your PRs!

## Contributing

We welcome contributions! Please see our [Contributing Guide](CONTRIBUTING.md) for detailed instructions on:

- Setting up the development environment
- Adding new benchmarks and model providers
- Code style and testing requirements
- Submitting issues and pull requests

Quick links:

- [Report a bug](https://github.com/groq/openbench/issues/new?assignees=&labels=bug&projects=&template=bug_report.yml)
- [Request a feature](https://github.com/groq/openbench/issues/new?assignees=&labels=enhancement&projects=&template=feature_request.yml)

## Reproducibility Statement

As the authors of OpenBench, we strive to implement this tool's evaluations as faithfully as possible with respect to the original benchmarks themselves.

However, it is expected that developers may observe numerical discrepancies between OpenBench's scores and the reported scores from other sources.

These numerical differences can be attributed to many reasons, including (but not limited to) minor variations in the model prompts, different model quantization or inference approaches, and repurposing benchmarks to be compatible with the packages used to develop OpenBench.

As a result, OpenBench results are meant to be compared with OpenBench results, not as a universal one-to-one comparison with every external result. For meaningful comparisons, ensure you are using the same version of OpenBench.

We encourage developers to identify areas of improvement and we welcome open source contributions to OpenBench.

## Acknowledgments

This project would not be possible without:

- **[Inspect AI](https://github.com/UKGovernmentBEIS/inspect_ai)** - The incredible evaluation framework that powers OpenBench
- **[EleutherAI's lm-evaluation-harness](https://github.com/EleutherAI/lm-evaluation-harness)** - Pioneering work in standardized LLM evaluation
- **[Hugging Face's lighteval](https://github.com/huggingface/lighteval)** - Excellent evaluation infrastructure

## Citation

```bibtex
@software{openbench,
  title = {OpenBench: Provider-agnostic, open-source evaluation infrastructure for language models},
  author = {Sah, Aarush},
  year = {2025},
  url = {https://openbench.dev}
}
```

## License

MIT

---

Built with ❤️ by [Aarush Sah](https://github.com/AarushSah) and the [Groq](https://groq.com) team<|MERGE_RESOLUTION|>--- conflicted
+++ resolved
@@ -118,15 +118,6 @@
 
 | Category          | Benchmarks                                                                                                                                                                                                                                                                                                      |
 | ----------------- | --------------------------------------------------------------------------------------------------------------------------------------------------------------------------------------------------------------------------------------------------------------------------------------------------------------- |
-<<<<<<< HEAD
-| **Knowledge**     | MMLU (57 subjects), GPQA (graduate-level), SuperGPQA (285 disciplines), OpenBookQA, HLE (Humanity's Last Exam - 2,500 questions from 1,000+ experts), HLE_text (text-only version)                                                                                                                              |
-| **Coding**        | HumanEval (164 problems), Exercism (coding agent eval across 5 languages)                                                                                                                                                                                                                                       |
-| **Math**          | AIME 2023-2025, HMMT Feb 2023-2025, BRUMO 2025, MATH (competition-level problems), MATH-500 (challenging subset), MGSM (multilingual grade school math), MGSM_en (English), MGSM_latin (5 languages), MGSM_non_latin (6 languages)                                                                              |
-| **Reasoning**     | SimpleQA (factuality), MuSR (multi-step reasoning), DROP (discrete reasoning over paragraphs), MMMU (multi-modal reasoning with 30+ subjects), MMMU_MCQ (multiple choice version), MMMU_OPEN (open answer version), MMMU_PRO (more rigorous version of mmmu), MMMU_PRO_VISION (vision only version of mmmu_pro) |
-| **Long Context**  | OpenAI MRCR (multiple needle retrieval), OpenAI MRCR_2n (2 needle), OpenAI MRCR_4 (4 needle), OpenAI MRCR_8n (8 needle)                                                                                                                                                                                         |
-| **Healthcare**    | HealthBench (open-ended healthcare eval), HealthBench_hard (challenging variant), HealthBench_consensus (consensus variant)                                                                                                                                                                                     |
-| **Cybersecurity** | CTI-Bench (complete cyber threat intelligence suite), CTI-Bench ATE (MITRE ATT&CK technique extraction), CTI-Bench MCQ (knowledge questions on CTI standards and best practices), CTI-Bench RCM (CVE to CWE vulnerability mapping), CTI-Bench VSP (CVSS score calculation)                                      |
-=======
 | **Knowledge**     | MMLU (57 subjects), MMLU-Pro, GPQA (graduate-level), SuperGPQA (285 disciplines), TUMLU (9 languages), OpenBookQA, HLE (Humanity's Last Exam - 2,500 questions from 1,000+ experts), HLE_text (text-only version)                                                                                               |
 | **Coding**        | HumanEval (164 problems), MBPP, SciCode (alpha), GMCQ, JSONSchemaBench                                                                                                                                                                                                                                           |
 | **Math**          | AIME 2023-2025, HMMT Feb 2023-2025, BRUMO 2025, MATH (competition-level problems), MATH-500 (challenging subset), MGSM (multilingual grade school math), MGSM_en (English), MGSM_latin (5 languages), MGSM_non_latin (6 languages)                                                                               |
@@ -135,7 +126,6 @@
 | **Healthcare**    | HealthBench (open-ended healthcare eval), HealthBench_hard (challenging variant), HealthBench_consensus (consensus variant)                                                                                                                                                                                      |
 | **Cybersecurity** | CTI-Bench ATE (MITRE ATT&CK technique extraction), CTI-Bench MCQ (knowledge questions on CTI standards and best practices), CTI-Bench RCM (CVE to CWE vulnerability mapping), CTI-Bench VSP (CVSS score calculation)                                       |
 | **Community** | ClockBench, DetailBench                                     |
->>>>>>> a77852c6
 
 ## Configuration
 
@@ -199,17 +189,6 @@
 
 The following benchmarks use a grader model:
 
-<<<<<<< HEAD
-| Benchmark     | Default Grader Model         |
-| :------------ | :--------------------------- |
-| `simpleqa`    | `openai/gpt-4.1-2025-04-14`  |
-| `hle`         | `openai/o3-mini-2025-01-31`  |
-| `hle_text`    | `openai/o3-mini-2025-01-31`  |
-| `browsecomp`  | `openai/gpt-4.1-2025-04-14`  |
-| `healthbench` | `openai/gpt-4.1-2025-04-14`  |
-| `math`        | `openai/gpt-4-turbo-preview` |
-| `math_500`    | `openai/gpt-4-turbo-preview` |
-=======
 | Benchmark | Default Grader Model |
 | :--- | :--- |
 | `simpleqa` | `openai/gpt-4.1-2025-04-14` |
@@ -220,7 +199,6 @@
 | `math` | `openai/gpt-4-turbo-preview` |
 | `math_500` | `openai/gpt-4-turbo-preview` |
 | `detailbench` | `gpt-5-mini-2025-08-07` |
->>>>>>> a77852c6
 
 ## Building Your Own Evals
 
