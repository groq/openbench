--- conflicted
+++ resolved
@@ -157,26 +157,6 @@
 
 ### Key `eval` Command Options
 
-<<<<<<< HEAD
-| Option               | Environment Variable     | Default                                          | Description                                      |
-|----------------------|--------------------------|--------------------------------------------------|--------------------------------------------------|
-| `--model`            | `BENCH_MODEL`            | `groq/meta-llama/llama-4-scout-17b-16e-instruct` | Model(s) to evaluate                             |
-| `--epochs`           | `BENCH_EPOCHS`           | `1`                                              | Number of epochs to run each evaluation          |
-| `--max-connections`  | `BENCH_MAX_CONNECTIONS`  | `10`                                             | Maximum parallel requests to model               |
-| `--temperature`      | `BENCH_TEMPERATURE`      | `0.6`                                            | Model temperature                                |
-| `--top-p`            | `BENCH_TOP_P`            | `1.0`                                            | Model top-p                                      |
-| `--max-tokens`       | `BENCH_MAX_TOKENS`       | `None`                                           | Maximum tokens for model response                |
-| `--seed`             | `BENCH_SEED`             | `None`                                           | Seed for deterministic generation                |
-| `--limit`            | `BENCH_LIMIT`            | `None`                                           | Limit evaluated samples (number or start,end)    |
-| `--logfile`          | `BENCH_OUTPUT`           | `None`                                           | Output file for results                          |
-| `--sandbox`          | `BENCH_SANDBOX`          | `None`                                           | Environment to run evaluation (local/docker)     |
-| `--timeout`          | `BENCH_TIMEOUT`          | `10000`                                          | Timeout for each API request (seconds)           |
-| `--display`          | `BENCH_DISPLAY`          | `None`                                           | Display type (full/conversation/rich/plain/none) |
-| `--reasoning-effort` | `BENCH_REASONING_EFFORT` | `None`                                           | Reasoning effort level (low/medium/high)         |
-| `--json`             | None                     | `False`                                          | Output results in JSON format                    |
-| `--log-format`       | `BENCH_LOG_FORMAT`       | `eval`                                           | Output logging format (eval/json)                |
-| `--hub-repo`         | `BENCH_HUB_REPO`         | `None`                                           | Push results to a Hugging Face Hub dataset                    |
-=======
 | Option               | Environment Variable     | Default         | Description                                                      |
 | -------------------- | ------------------------ | --------------- | ---------------------------------------------------------------- |
 | `-M <args>`          | None                     | None            | Pass model-specific arguments (e.g., `-M reasoning_effort=high`) |
@@ -195,6 +175,7 @@
 | `--display`          | `BENCH_DISPLAY`          | `None`          | Display type (full/conversation/rich/plain/none)                 |
 | `--reasoning-effort` | `BENCH_REASONING_EFFORT` | `None`          | Reasoning effort level (low/medium/high)                         |
 | `--json`             | None                     | `False`         | Output results in JSON format                                    |
+| `--log-format`       | `BENCH_LOG_FORMAT`       | `eval`          | Output logging format (eval/json)                                |
 | `--hub-repo`         | `BENCH_HUB_REPO`         | `None`          | Push results to a Hugging Face Hub dataset                       |
 
 ## Grader Information
@@ -218,7 +199,6 @@
 | `healthbench` | `openai/gpt-4.1-2025-04-14` |
 | `math` | `openai/gpt-4-turbo-preview` |
 | `math_500` | `openai/gpt-4-turbo-preview` |
->>>>>>> e38658c9
 
 ## Building Your Own Evals
 
