--- conflicted
+++ resolved
@@ -216,7 +216,6 @@
     "is_alpha": false
   },
   {
-<<<<<<< HEAD
     "name": "COPA",
     "description": "Choice of Plausible Alternatives for causal reasoning",
     "category": "glue",
@@ -233,11 +232,9 @@
     "name": "CTI-Bench ATE",
     "description": "Extracting MITRE ATT&CK techniques from malware and threat descriptions",
     "category": "cybersecurity",
-=======
     "name": "BBH: Causal Judgment",
     "description": "BigBench Hard - Causal judgment reasoning",
     "category": "core",
->>>>>>> 67b07a79
     "tags": [
       "multiple-choice",
       "reasoning",
@@ -302,7 +299,6 @@
     "is_alpha": false
   },
   {
-<<<<<<< HEAD
     "name": "CommitmentBank",
     "description": "Natural language inference with commitment",
     "category": "glue",
@@ -318,10 +314,8 @@
   {
     "name": "DROP",
     "description": "Reading comprehension benchmark requiring discrete reasoning over paragraphs (arithmetic, counting, sorting)",
-=======
     "name": "BBH: Logical Deduction (5 Objects)",
     "description": "BigBench Hard - Logical deduction with five objects",
->>>>>>> 67b07a79
     "category": "core",
     "tags": [
       "multiple-choice",
@@ -430,7 +424,6 @@
     "is_alpha": false
   },
   {
-<<<<<<< HEAD
     "name": "GLUE (All Tasks)",
     "description": "General Language Understanding Evaluation benchmark suite",
     "category": "glue",
@@ -567,10 +560,8 @@
   {
     "name": "GMCQ",
     "description": "GitHub Multiple Choice Questions",
-=======
     "name": "BBH: Sports Understanding",
     "description": "BigBench Hard - Sports knowledge and reasoning",
->>>>>>> 67b07a79
     "category": "core",
     "tags": [
       "multiple-choice",
@@ -4309,7 +4300,6 @@
     "is_alpha": false
   },
   {
-<<<<<<< HEAD
     "name": "MultiRC",
     "description": "Multi-Sentence Reading Comprehension",
     "category": "glue",
@@ -4326,11 +4316,9 @@
     "name": "OpenAI MRCR (2 Needles)",
     "description": "Memory-Recall with Contextual Retrieval - long-context evaluation that measures recall of 2 needles across million-token contexts",
     "category": "core",
-=======
     "name": "XStoryCloze: Telugu",
     "description": "XStoryCloze story completion for Telugu (te)",
     "category": "cross-lingual",
->>>>>>> 67b07a79
     "tags": [
       "multiple-choice",
       "story-completion",
@@ -4397,7 +4385,6 @@
     "is_alpha": false
   },
   {
-<<<<<<< HEAD
     "name": "RTE (SuperGLUE)",
     "description": "Recognizing Textual Entailment from SuperGLUE",
     "category": "glue",
@@ -4414,11 +4401,9 @@
     "name": "SciCode",
     "description": "Scientific computing and programming challenges",
     "category": "core",
-=======
     "name": "XWinograd: Japanese",
     "description": "XWinograd pronoun resolution for Japanese (jp)",
     "category": "cross-lingual",
->>>>>>> 67b07a79
     "tags": [
       "multiple-choice",
       "pronoun-resolution",
@@ -4444,7 +4429,6 @@
     "is_alpha": false
   },
   {
-<<<<<<< HEAD
     "name": "SuperGLUE (All Tasks)",
     "description": "SuperGLUE benchmark suite - run any subset by name (copa, rte, wic, wsc, cb, multirc)",
     "category": "glue",
@@ -4461,11 +4445,9 @@
     "name": "SuperGPQA",
     "description": "Scaling LLM Evaluation across 285 Graduate Disciplines - 26,529 multiple-choice questions across science, engineering, medicine, economics, and philosophy",
     "category": "core",
-=======
     "name": "XWinograd: Russian",
     "description": "XWinograd pronoun resolution for Russian (ru)",
     "category": "cross-lingual",
->>>>>>> 67b07a79
     "tags": [
       "multiple-choice",
       "pronoun-resolution",
