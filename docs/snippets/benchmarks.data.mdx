--- conflicted
+++ resolved
@@ -440,7 +440,6 @@
     "is_alpha": false
   },
   {
-<<<<<<< HEAD
     "name": "Arabic Exams (40 Subjects)",
     "description": "Multi-task Arabic language understanding benchmark from school exams across North Africa, the Levant, and the Gulf",
     "category": "domain-specific",
@@ -562,11 +561,9 @@
     "name": "BRUMO 2025",
     "description": "Bruno Mathematical Olympiad 2025",
     "category": "math",
-=======
     "name": "BLiMP (67 Linguistic Phenomena)",
     "description": "Benchmark of Linguistic Minimal Pairs testing grammatical knowledge through minimal pair comparisons",
     "category": "linguistic",
->>>>>>> 9c666af1
     "tags": [
       "multiple-choice",
       "linguistics",
