--- conflicted
+++ resolved
@@ -4523,7 +4523,6 @@
     "is_alpha": false
   },
   {
-<<<<<<< HEAD
     "name": "TruthfulQA",
     "description": "Tests if models generate truthful answers to questions that humans often answer falsely due to misconceptions",
     "category": "knowledge-qa",
@@ -4534,7 +4533,6 @@
       "factuality"
     ],
     "function_name": "truthfulqa",
-=======
     "name": "WSC",
     "description": "Winograd Schema Challenge - coreference resolution",
     "category": "glue",
@@ -4558,7 +4556,6 @@
       "reasoning"
     ],
     "function_name": "wic",
->>>>>>> 1b927d51
     "is_alpha": false
   }
 ];