--- conflicted
+++ resolved
@@ -3701,456 +3701,6 @@
     "is_alpha": false
   },
   {
-    "name": "SciCode",
-    "description": "Scientific computing and programming challenges",
-    "category": "core",
-    "tags": [
-      "code-generation",
-      "science",
-      "alpha"
-    ],
-    "function_name": "scicode",
-    "is_alpha": true
-  },
-  {
-    "name": "SimpleQA",
-    "description": "Measuring short-form factuality in large language models with simple Q&A pairs",
-    "category": "core",
-    "tags": [
-      "factuality",
-      "question-answering",
-      "graded"
-    ],
-    "function_name": "simpleqa",
-    "is_alpha": false
-  },
-  {
-    "name": "SuperGPQA",
-    "description": "Scaling LLM Evaluation across 285 Graduate Disciplines - 26,529 multiple-choice questions across science, engineering, medicine, economics, and philosophy",
-    "category": "core",
-    "tags": [
-      "multiple-choice",
-      "knowledge",
-      "graduate-level",
-      "multidisciplinary"
-    ],
-    "function_name": "supergpqa",
-    "is_alpha": false
-  },
-  {
-    "name": "TUMLU",
-    "description": "TUMLU is a comprehensive, multilingual, and natively developed language understanding benchmark specifically designed for Turkic languages.",
-    "category": "community",
-    "tags": [
-      "factuality",
-      "question-answering",
-      "multiple-choice",
-      "reasoning"
-    ],
-    "function_name": "tumlu",
-    "is_alpha": false
-  },
-  {
-    "name": "Terraform",
-    "description": "Terraform Multiple Choice Questions",
-    "category": "core",
-    "tags": [
-      "code-understanding"
-    ],
-    "function_name": "rootly_terraform",
-    "is_alpha": false
-  },
-  {
-    "name": "XCOPA (11 Languages)",
-    "description": "Cross-lingual Choice of Plausible Alternatives for causal commonsense reasoning",
-    "category": "cross-lingual",
-    "tags": [
-      "multiple-choice",
-      "causal-reasoning",
-      "commonsense",
-      "multilingual"
-    ],
-    "function_name": "xcopa",
-    "is_alpha": false
-  },
-  {
-    "name": "XCOPA: Chinese",
-    "description": "XCOPA causal reasoning for Chinese (zh)",
-    "category": "cross-lingual",
-    "tags": [
-      "multiple-choice",
-      "causal-reasoning",
-      "commonsense",
-      "multilingual",
-      "xcopa"
-    ],
-    "function_name": "xcopa_zh",
-    "is_alpha": false
-  },
-  {
-    "name": "XCOPA: Estonian",
-    "description": "XCOPA causal reasoning for Estonian (et)",
-    "category": "cross-lingual",
-    "tags": [
-      "multiple-choice",
-      "causal-reasoning",
-      "commonsense",
-      "multilingual",
-      "xcopa"
-    ],
-    "function_name": "xcopa_et",
-    "is_alpha": false
-  },
-  {
-    "name": "XCOPA: Haitian Creole",
-    "description": "XCOPA causal reasoning for Haitian Creole (ht)",
-    "category": "cross-lingual",
-    "tags": [
-      "multiple-choice",
-      "causal-reasoning",
-      "commonsense",
-      "multilingual",
-      "xcopa"
-    ],
-    "function_name": "xcopa_ht",
-    "is_alpha": false
-  },
-  {
-    "name": "XCOPA: Indonesian",
-    "description": "XCOPA causal reasoning for Indonesian (id)",
-    "category": "cross-lingual",
-    "tags": [
-      "multiple-choice",
-      "causal-reasoning",
-      "commonsense",
-      "multilingual",
-      "xcopa"
-    ],
-    "function_name": "xcopa_id",
-    "is_alpha": false
-  },
-  {
-    "name": "XCOPA: Italian",
-    "description": "XCOPA causal reasoning for Italian (it)",
-    "category": "cross-lingual",
-    "tags": [
-      "multiple-choice",
-      "causal-reasoning",
-      "commonsense",
-      "multilingual",
-      "xcopa"
-    ],
-    "function_name": "xcopa_it",
-    "is_alpha": false
-  },
-  {
-    "name": "XCOPA: Quechua",
-    "description": "XCOPA causal reasoning for Quechua (qu)",
-    "category": "cross-lingual",
-    "tags": [
-      "multiple-choice",
-      "causal-reasoning",
-      "commonsense",
-      "multilingual",
-      "xcopa"
-    ],
-    "function_name": "xcopa_qu",
-    "is_alpha": false
-  },
-  {
-    "name": "XCOPA: Swahili",
-    "description": "XCOPA causal reasoning for Swahili (sw)",
-    "category": "cross-lingual",
-    "tags": [
-      "multiple-choice",
-      "causal-reasoning",
-      "commonsense",
-      "multilingual",
-      "xcopa"
-    ],
-    "function_name": "xcopa_sw",
-    "is_alpha": false
-  },
-  {
-    "name": "XCOPA: Tamil",
-    "description": "XCOPA causal reasoning for Tamil (ta)",
-    "category": "cross-lingual",
-    "tags": [
-      "multiple-choice",
-      "causal-reasoning",
-      "commonsense",
-      "multilingual",
-      "xcopa"
-    ],
-    "function_name": "xcopa_ta",
-    "is_alpha": false
-  },
-  {
-    "name": "XCOPA: Thai",
-    "description": "XCOPA causal reasoning for Thai (th)",
-    "category": "cross-lingual",
-    "tags": [
-      "multiple-choice",
-      "causal-reasoning",
-      "commonsense",
-      "multilingual",
-      "xcopa"
-    ],
-    "function_name": "xcopa_th",
-    "is_alpha": false
-  },
-  {
-    "name": "XCOPA: Turkish",
-    "description": "XCOPA causal reasoning for Turkish (tr)",
-    "category": "cross-lingual",
-    "tags": [
-      "multiple-choice",
-      "causal-reasoning",
-      "commonsense",
-      "multilingual",
-      "xcopa"
-    ],
-    "function_name": "xcopa_tr",
-    "is_alpha": false
-  },
-  {
-    "name": "XCOPA: Vietnamese",
-    "description": "XCOPA causal reasoning for Vietnamese (vi)",
-    "category": "cross-lingual",
-    "tags": [
-      "multiple-choice",
-      "causal-reasoning",
-      "commonsense",
-      "multilingual",
-      "xcopa"
-    ],
-    "function_name": "xcopa_vi",
-    "is_alpha": false
-  },
-  {
-    "name": "XStoryCloze (11 Languages)",
-    "description": "Cross-lingual story completion for commonsense reasoning",
-    "category": "cross-lingual",
-    "tags": [
-      "multiple-choice",
-      "story-completion",
-      "commonsense",
-      "multilingual"
-    ],
-    "function_name": "xstorycloze",
-    "is_alpha": false
-  },
-  {
-    "name": "XStoryCloze: Arabic",
-    "description": "XStoryCloze story completion for Arabic (ar)",
-    "category": "cross-lingual",
-    "tags": [
-      "multiple-choice",
-      "story-completion",
-      "commonsense",
-      "multilingual",
-      "xstorycloze"
-    ],
-    "function_name": "xstorycloze_ar",
-    "is_alpha": false
-  },
-  {
-    "name": "XStoryCloze: Basque",
-    "description": "XStoryCloze story completion for Basque (eu)",
-    "category": "cross-lingual",
-    "tags": [
-      "multiple-choice",
-      "story-completion",
-      "commonsense",
-      "multilingual",
-      "xstorycloze"
-    ],
-    "function_name": "xstorycloze_eu",
-    "is_alpha": false
-  },
-  {
-    "name": "XStoryCloze: Burmese",
-    "description": "XStoryCloze story completion for Burmese (my)",
-    "category": "cross-lingual",
-    "tags": [
-      "multiple-choice",
-      "story-completion",
-      "commonsense",
-      "multilingual",
-      "xstorycloze"
-    ],
-    "function_name": "xstorycloze_my",
-    "is_alpha": false
-  },
-  {
-    "name": "XStoryCloze: Chinese",
-    "description": "XStoryCloze story completion for Chinese (zh)",
-    "category": "cross-lingual",
-    "tags": [
-      "multiple-choice",
-      "story-completion",
-      "commonsense",
-      "multilingual",
-      "xstorycloze"
-    ],
-    "function_name": "xstorycloze_zh",
-    "is_alpha": false
-  },
-  {
-    "name": "XStoryCloze: English",
-    "description": "XStoryCloze story completion for English (en)",
-    "category": "cross-lingual",
-    "tags": [
-      "multiple-choice",
-      "story-completion",
-      "commonsense",
-      "multilingual",
-      "xstorycloze"
-    ],
-    "function_name": "xstorycloze_en",
-    "is_alpha": false
-  },
-  {
-    "name": "XStoryCloze: Hindi",
-    "description": "XStoryCloze story completion for Hindi (hi)",
-    "category": "cross-lingual",
-    "tags": [
-      "multiple-choice",
-      "story-completion",
-      "commonsense",
-      "multilingual",
-      "xstorycloze"
-    ],
-    "function_name": "xstorycloze_hi",
-    "is_alpha": false
-  },
-  {
-    "name": "XStoryCloze: Indonesian",
-    "description": "XStoryCloze story completion for Indonesian (id)",
-    "category": "cross-lingual",
-    "tags": [
-      "multiple-choice",
-      "story-completion",
-      "commonsense",
-      "multilingual",
-      "xstorycloze"
-    ],
-    "function_name": "xstorycloze_id",
-    "is_alpha": false
-  },
-  {
-    "name": "XStoryCloze: Russian",
-    "description": "XStoryCloze story completion for Russian (ru)",
-    "category": "cross-lingual",
-    "tags": [
-      "multiple-choice",
-      "story-completion",
-      "commonsense",
-      "multilingual",
-      "xstorycloze"
-    ],
-    "function_name": "xstorycloze_ru",
-    "is_alpha": false
-  },
-  {
-    "name": "XStoryCloze: Spanish",
-    "description": "XStoryCloze story completion for Spanish (es)",
-    "category": "cross-lingual",
-    "tags": [
-      "multiple-choice",
-      "story-completion",
-      "commonsense",
-      "multilingual",
-      "xstorycloze"
-    ],
-    "function_name": "xstorycloze_es",
-    "is_alpha": false
-  },
-  {
-    "name": "XStoryCloze: Swahili",
-    "description": "XStoryCloze story completion for Swahili (sw)",
-    "category": "cross-lingual",
-    "tags": [
-      "multiple-choice",
-      "story-completion",
-      "commonsense",
-      "multilingual",
-      "xstorycloze"
-    ],
-    "function_name": "xstorycloze_sw",
-    "is_alpha": false
-  },
-  {
-    "name": "XStoryCloze: Telugu",
-    "description": "XStoryCloze story completion for Telugu (te)",
-    "category": "cross-lingual",
-    "tags": [
-      "multiple-choice",
-      "story-completion",
-      "commonsense",
-      "multilingual",
-      "xstorycloze"
-    ],
-    "function_name": "xstorycloze_te",
-    "is_alpha": false
-  },
-  {
-    "name": "XWinograd (6 Languages)",
-    "description": "Cross-lingual Winograd Schema Challenge for pronoun resolution",
-    "category": "cross-lingual",
-    "tags": [
-      "multiple-choice",
-      "pronoun-resolution",
-      "commonsense",
-      "multilingual"
-    ],
-    "function_name": "xwinograd",
-    "is_alpha": false
-  },
-  {
-    "name": "XWinograd: Chinese",
-    "description": "XWinograd pronoun resolution for Chinese (zh)",
-    "category": "cross-lingual",
-    "tags": [
-      "multiple-choice",
-      "pronoun-resolution",
-      "commonsense",
-      "multilingual",
-      "xwinograd"
-    ],
-    "function_name": "xwinograd_zh",
-    "is_alpha": false
-  },
-  {
-    "name": "XWinograd: English",
-    "description": "XWinograd pronoun resolution for English (en)",
-    "category": "cross-lingual",
-    "tags": [
-      "multiple-choice",
-      "pronoun-resolution",
-      "commonsense",
-      "multilingual",
-      "xwinograd"
-    ],
-    "function_name": "xwinograd_en",
-    "is_alpha": false
-  },
-  {
-    "name": "XWinograd: French",
-    "description": "XWinograd pronoun resolution for French (fr)",
-    "category": "cross-lingual",
-    "tags": [
-      "multiple-choice",
-      "pronoun-resolution",
-      "commonsense",
-      "multilingual",
-      "xwinograd"
-    ],
-    "function_name": "xwinograd_fr",
-    "is_alpha": false
-  },
-  {
-<<<<<<< HEAD
     "name": "QA4MRE (All Years)",
     "description": "Question Answering for Machine Reading Evaluation - CLEF shared tasks 2011-2013",
     "category": "reading-comprehension",
@@ -4235,11 +3785,455 @@
     "name": "SciCode",
     "description": "Scientific computing and programming challenges",
     "category": "core",
-=======
+    "tags": [
+      "code-generation",
+      "science",
+      "alpha"
+    ],
+    "function_name": "scicode",
+    "is_alpha": true
+  },
+  {
+    "name": "SimpleQA",
+    "description": "Measuring short-form factuality in large language models with simple Q&A pairs",
+    "category": "core",
+    "tags": [
+      "factuality",
+      "question-answering",
+      "graded"
+    ],
+    "function_name": "simpleqa",
+    "is_alpha": false
+  },
+  {
+    "name": "SuperGPQA",
+    "description": "Scaling LLM Evaluation across 285 Graduate Disciplines - 26,529 multiple-choice questions across science, engineering, medicine, economics, and philosophy",
+    "category": "core",
+    "tags": [
+      "multiple-choice",
+      "knowledge",
+      "graduate-level",
+      "multidisciplinary"
+    ],
+    "function_name": "supergpqa",
+    "is_alpha": false
+  },
+  {
+    "name": "TUMLU",
+    "description": "TUMLU is a comprehensive, multilingual, and natively developed language understanding benchmark specifically designed for Turkic languages.",
+    "category": "community",
+    "tags": [
+      "factuality",
+      "question-answering",
+      "multiple-choice",
+      "reasoning"
+    ],
+    "function_name": "tumlu",
+    "is_alpha": false
+  },
+  {
+    "name": "Terraform",
+    "description": "Terraform Multiple Choice Questions",
+    "category": "core",
+    "tags": [
+      "code-understanding"
+    ],
+    "function_name": "rootly_terraform",
+    "is_alpha": false
+  },
+  {
+    "name": "XCOPA (11 Languages)",
+    "description": "Cross-lingual Choice of Plausible Alternatives for causal commonsense reasoning",
+    "category": "cross-lingual",
+    "tags": [
+      "multiple-choice",
+      "causal-reasoning",
+      "commonsense",
+      "multilingual"
+    ],
+    "function_name": "xcopa",
+    "is_alpha": false
+  },
+  {
+    "name": "XCOPA: Chinese",
+    "description": "XCOPA causal reasoning for Chinese (zh)",
+    "category": "cross-lingual",
+    "tags": [
+      "multiple-choice",
+      "causal-reasoning",
+      "commonsense",
+      "multilingual",
+      "xcopa"
+    ],
+    "function_name": "xcopa_zh",
+    "is_alpha": false
+  },
+  {
+    "name": "XCOPA: Estonian",
+    "description": "XCOPA causal reasoning for Estonian (et)",
+    "category": "cross-lingual",
+    "tags": [
+      "multiple-choice",
+      "causal-reasoning",
+      "commonsense",
+      "multilingual",
+      "xcopa"
+    ],
+    "function_name": "xcopa_et",
+    "is_alpha": false
+  },
+  {
+    "name": "XCOPA: Haitian Creole",
+    "description": "XCOPA causal reasoning for Haitian Creole (ht)",
+    "category": "cross-lingual",
+    "tags": [
+      "multiple-choice",
+      "causal-reasoning",
+      "commonsense",
+      "multilingual",
+      "xcopa"
+    ],
+    "function_name": "xcopa_ht",
+    "is_alpha": false
+  },
+  {
+    "name": "XCOPA: Indonesian",
+    "description": "XCOPA causal reasoning for Indonesian (id)",
+    "category": "cross-lingual",
+    "tags": [
+      "multiple-choice",
+      "causal-reasoning",
+      "commonsense",
+      "multilingual",
+      "xcopa"
+    ],
+    "function_name": "xcopa_id",
+    "is_alpha": false
+  },
+  {
+    "name": "XCOPA: Italian",
+    "description": "XCOPA causal reasoning for Italian (it)",
+    "category": "cross-lingual",
+    "tags": [
+      "multiple-choice",
+      "causal-reasoning",
+      "commonsense",
+      "multilingual",
+      "xcopa"
+    ],
+    "function_name": "xcopa_it",
+    "is_alpha": false
+  },
+  {
+    "name": "XCOPA: Quechua",
+    "description": "XCOPA causal reasoning for Quechua (qu)",
+    "category": "cross-lingual",
+    "tags": [
+      "multiple-choice",
+      "causal-reasoning",
+      "commonsense",
+      "multilingual",
+      "xcopa"
+    ],
+    "function_name": "xcopa_qu",
+    "is_alpha": false
+  },
+  {
+    "name": "XCOPA: Swahili",
+    "description": "XCOPA causal reasoning for Swahili (sw)",
+    "category": "cross-lingual",
+    "tags": [
+      "multiple-choice",
+      "causal-reasoning",
+      "commonsense",
+      "multilingual",
+      "xcopa"
+    ],
+    "function_name": "xcopa_sw",
+    "is_alpha": false
+  },
+  {
+    "name": "XCOPA: Tamil",
+    "description": "XCOPA causal reasoning for Tamil (ta)",
+    "category": "cross-lingual",
+    "tags": [
+      "multiple-choice",
+      "causal-reasoning",
+      "commonsense",
+      "multilingual",
+      "xcopa"
+    ],
+    "function_name": "xcopa_ta",
+    "is_alpha": false
+  },
+  {
+    "name": "XCOPA: Thai",
+    "description": "XCOPA causal reasoning for Thai (th)",
+    "category": "cross-lingual",
+    "tags": [
+      "multiple-choice",
+      "causal-reasoning",
+      "commonsense",
+      "multilingual",
+      "xcopa"
+    ],
+    "function_name": "xcopa_th",
+    "is_alpha": false
+  },
+  {
+    "name": "XCOPA: Turkish",
+    "description": "XCOPA causal reasoning for Turkish (tr)",
+    "category": "cross-lingual",
+    "tags": [
+      "multiple-choice",
+      "causal-reasoning",
+      "commonsense",
+      "multilingual",
+      "xcopa"
+    ],
+    "function_name": "xcopa_tr",
+    "is_alpha": false
+  },
+  {
+    "name": "XCOPA: Vietnamese",
+    "description": "XCOPA causal reasoning for Vietnamese (vi)",
+    "category": "cross-lingual",
+    "tags": [
+      "multiple-choice",
+      "causal-reasoning",
+      "commonsense",
+      "multilingual",
+      "xcopa"
+    ],
+    "function_name": "xcopa_vi",
+    "is_alpha": false
+  },
+  {
+    "name": "XStoryCloze (11 Languages)",
+    "description": "Cross-lingual story completion for commonsense reasoning",
+    "category": "cross-lingual",
+    "tags": [
+      "multiple-choice",
+      "story-completion",
+      "commonsense",
+      "multilingual"
+    ],
+    "function_name": "xstorycloze",
+    "is_alpha": false
+  },
+  {
+    "name": "XStoryCloze: Arabic",
+    "description": "XStoryCloze story completion for Arabic (ar)",
+    "category": "cross-lingual",
+    "tags": [
+      "multiple-choice",
+      "story-completion",
+      "commonsense",
+      "multilingual",
+      "xstorycloze"
+    ],
+    "function_name": "xstorycloze_ar",
+    "is_alpha": false
+  },
+  {
+    "name": "XStoryCloze: Basque",
+    "description": "XStoryCloze story completion for Basque (eu)",
+    "category": "cross-lingual",
+    "tags": [
+      "multiple-choice",
+      "story-completion",
+      "commonsense",
+      "multilingual",
+      "xstorycloze"
+    ],
+    "function_name": "xstorycloze_eu",
+    "is_alpha": false
+  },
+  {
+    "name": "XStoryCloze: Burmese",
+    "description": "XStoryCloze story completion for Burmese (my)",
+    "category": "cross-lingual",
+    "tags": [
+      "multiple-choice",
+      "story-completion",
+      "commonsense",
+      "multilingual",
+      "xstorycloze"
+    ],
+    "function_name": "xstorycloze_my",
+    "is_alpha": false
+  },
+  {
+    "name": "XStoryCloze: Chinese",
+    "description": "XStoryCloze story completion for Chinese (zh)",
+    "category": "cross-lingual",
+    "tags": [
+      "multiple-choice",
+      "story-completion",
+      "commonsense",
+      "multilingual",
+      "xstorycloze"
+    ],
+    "function_name": "xstorycloze_zh",
+    "is_alpha": false
+  },
+  {
+    "name": "XStoryCloze: English",
+    "description": "XStoryCloze story completion for English (en)",
+    "category": "cross-lingual",
+    "tags": [
+      "multiple-choice",
+      "story-completion",
+      "commonsense",
+      "multilingual",
+      "xstorycloze"
+    ],
+    "function_name": "xstorycloze_en",
+    "is_alpha": false
+  },
+  {
+    "name": "XStoryCloze: Hindi",
+    "description": "XStoryCloze story completion for Hindi (hi)",
+    "category": "cross-lingual",
+    "tags": [
+      "multiple-choice",
+      "story-completion",
+      "commonsense",
+      "multilingual",
+      "xstorycloze"
+    ],
+    "function_name": "xstorycloze_hi",
+    "is_alpha": false
+  },
+  {
+    "name": "XStoryCloze: Indonesian",
+    "description": "XStoryCloze story completion for Indonesian (id)",
+    "category": "cross-lingual",
+    "tags": [
+      "multiple-choice",
+      "story-completion",
+      "commonsense",
+      "multilingual",
+      "xstorycloze"
+    ],
+    "function_name": "xstorycloze_id",
+    "is_alpha": false
+  },
+  {
+    "name": "XStoryCloze: Russian",
+    "description": "XStoryCloze story completion for Russian (ru)",
+    "category": "cross-lingual",
+    "tags": [
+      "multiple-choice",
+      "story-completion",
+      "commonsense",
+      "multilingual",
+      "xstorycloze"
+    ],
+    "function_name": "xstorycloze_ru",
+    "is_alpha": false
+  },
+  {
+    "name": "XStoryCloze: Spanish",
+    "description": "XStoryCloze story completion for Spanish (es)",
+    "category": "cross-lingual",
+    "tags": [
+      "multiple-choice",
+      "story-completion",
+      "commonsense",
+      "multilingual",
+      "xstorycloze"
+    ],
+    "function_name": "xstorycloze_es",
+    "is_alpha": false
+  },
+  {
+    "name": "XStoryCloze: Swahili",
+    "description": "XStoryCloze story completion for Swahili (sw)",
+    "category": "cross-lingual",
+    "tags": [
+      "multiple-choice",
+      "story-completion",
+      "commonsense",
+      "multilingual",
+      "xstorycloze"
+    ],
+    "function_name": "xstorycloze_sw",
+    "is_alpha": false
+  },
+  {
+    "name": "XStoryCloze: Telugu",
+    "description": "XStoryCloze story completion for Telugu (te)",
+    "category": "cross-lingual",
+    "tags": [
+      "multiple-choice",
+      "story-completion",
+      "commonsense",
+      "multilingual",
+      "xstorycloze"
+    ],
+    "function_name": "xstorycloze_te",
+    "is_alpha": false
+  },
+  {
+    "name": "XWinograd (6 Languages)",
+    "description": "Cross-lingual Winograd Schema Challenge for pronoun resolution",
+    "category": "cross-lingual",
+    "tags": [
+      "multiple-choice",
+      "pronoun-resolution",
+      "commonsense",
+      "multilingual"
+    ],
+    "function_name": "xwinograd",
+    "is_alpha": false
+  },
+  {
+    "name": "XWinograd: Chinese",
+    "description": "XWinograd pronoun resolution for Chinese (zh)",
+    "category": "cross-lingual",
+    "tags": [
+      "multiple-choice",
+      "pronoun-resolution",
+      "commonsense",
+      "multilingual",
+      "xwinograd"
+    ],
+    "function_name": "xwinograd_zh",
+    "is_alpha": false
+  },
+  {
+    "name": "XWinograd: English",
+    "description": "XWinograd pronoun resolution for English (en)",
+    "category": "cross-lingual",
+    "tags": [
+      "multiple-choice",
+      "pronoun-resolution",
+      "commonsense",
+      "multilingual",
+      "xwinograd"
+    ],
+    "function_name": "xwinograd_en",
+    "is_alpha": false
+  },
+  {
+    "name": "XWinograd: French",
+    "description": "XWinograd pronoun resolution for French (fr)",
+    "category": "cross-lingual",
+    "tags": [
+      "multiple-choice",
+      "pronoun-resolution",
+      "commonsense",
+      "multilingual",
+      "xwinograd"
+    ],
+    "function_name": "xwinograd_fr",
+    "is_alpha": false
+  },
+  {
     "name": "XWinograd: Japanese",
     "description": "XWinograd pronoun resolution for Japanese (jp)",
     "category": "cross-lingual",
->>>>>>> 67b07a79
     "tags": [
       "multiple-choice",
       "pronoun-resolution",
