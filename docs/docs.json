{
  "$schema": "https://mintlify.com/docs.json",
  "theme": "aspen",
  "name": "OpenBench",
  "colors": {
    "primary": "#C17559",
    "light": "#4A90E2",
    "dark": "#2D3748"
  },
  "fonts": {
    "family": "Neue Regrade",
    "source": "https://mintlify-assets.b-cdn.net/fonts/NeueRegrade-Variable.woff2",
    "format": "woff2"
  },
  "favicon": "/favicon.svg",
  "navigation": {
    "groups": [
      {
        "group": "Getting Started",
        "pages": [
          "index",
          "installation",
          "quickstart",
          "configuration",
          "providers",
          "benchmarks_catalog",
          "troubleshooting"
        ]
      },
      {
        "group": "CLI Reference",
        "pages": [
          "cli/overview",
          "cli/eval",
          "cli/eval-retry",
          "cli/list",
          "cli/describe",
          "cli/view",
          "cli/cache"
        ]
      },
      {
        "group": "Development",
<<<<<<< HEAD
        "pages": ["development/architecture", "development/contributing"]
=======
        "pages": [
          "development/architecture",
          "development/contributing",
          "development/mcq"
        ]
>>>>>>> 222f6783
      }
    ],
    "global": {
      "anchors": [
        {
          "anchor": "GitHub",
          "href": "https://github.com/groq/openbench",
          "icon": "github"
        },
        {
          "anchor": "PyPI",
          "href": "https://pypi.org/project/openbench/",
          "icon": "python"
        }
      ]
    }
  },
  "logo": {
    "light": "/logo/light.svg",
    "dark": "/logo/dark.svg"
  },
  "navbar": {
    "links": [
      {
        "label": "Issues",
        "href": "https://github.com/groq/openbench/issues"
      }
    ],
    "primary": {
      "type": "button",
      "label": "Get Started",
      "href": "https://github.com/groq/openbench"
    }
  },
  "contextual": {
    "options": [
      "copy",
      "view",
      "chatgpt",
      "claude",
      "perplexity",
      "mcp",
      "cursor",
      "vscode"
    ]
  },
  "footer": {
    "socials": {
      "x": "https://x.com/GroqInc",
      "github": "https://github.com/groq/openbench",
      "linkedin": "https://linkedin.com/company/groq"
    }
  },
  "analytics": {
    "plausible": {
      "domain": "openbench.groq.com"
    }
  },
  "modeToggle": {
    "default": "dark"
  },
  "feedback": {
    "thumbsRating": true,
    "suggestEdit": true,
    "raiseIssue": true
  }
}<|MERGE_RESOLUTION|>--- conflicted
+++ resolved
@@ -41,15 +41,11 @@
       },
       {
         "group": "Development",
-<<<<<<< HEAD
-        "pages": ["development/architecture", "development/contributing"]
-=======
         "pages": [
           "development/architecture",
           "development/contributing",
           "development/mcq"
         ]
->>>>>>> 222f6783
       }
     ],
     "global": {
