[build-system]
requires = ["setuptools>=61.0"]
build-backend = "setuptools.build_meta"

[project]
name = "openbench"
version = "0.2.0"
requires-python = ">=3.10"
description = "OpenBench - open source, replicable, and standardized evaluation infrastructure"
readme = "README.md"
license = {text = "MIT"}
authors = [
    { name="Aarush Sah" },
    { name="Groq" }
]
dependencies = [
<<<<<<< HEAD
    "colorama>=0.4.6",
=======
>>>>>>> 1aefd07b
    "datasets==3.6.0",
    "groq==0.30.0",
    "immutabledict>=4.2.1",
    "inspect-ai==0.3.115",
    "joblib>=1.5.1",
    "langdetect>=1.0.9",
    "nltk>=3.9.1",
    "openai==1.97.1",
    "pycryptodome>=3.23.0",
    "pydantic-settings==2.9.1",
    "scicode",
    "scipy==1.15.3",
    "tiktoken==0.11.0",
    "typer==0.15.3",
    "types-colorama>=0.4.15.20250801",
]

[project.urls]
Homepage = "https://github.com/groq/openbench"
Repository = "https://github.com/groq/openbench"

[project.scripts]
bench = "openbench._cli:main"
openbench = "openbench._cli:main"

[project.entry-points.inspect_ai]
openbench = "openbench._registry"

[tool.setuptools]
package-dir = {"" = "src"}

[tool.setuptools.packages.find]
where = ["src"]
include = ["openbench*"]

[tool.pytest.ini_options]
minversion = "8.0"
addopts = "-ra -q --strict-markers"
testpaths = ["tests"]
pythonpath = ["src", "."]
markers = [
    "integration: marks tests that require external services (deselect with '-m \"not integration\"')",
]

[tool.coverage.run]
source = ["src/openbench"]
omit = ["tests/*", "**/__init__.py", "**/conftest.py"]

[tool.coverage.report]
exclude_lines = [
    "pragma: no cover",
    "def __repr__",
    "raise AssertionError",
    "raise NotImplementedError",
    "if __name__ == .__main__.:",
    "if TYPE_CHECKING:",
]
precision = 2
show_missing = true

[tool.uv.sources]
scicode = { git = "https://github.com/TheFloatingString/SciCode-fork.git", rev = "4f20d721ba3e2227196262083b9b7a70484d54f7" }

[dependency-groups]
dev = [
    "mypy>=1.15.0",
    "pre-commit>=4.2.0",
    "pytest>=8.3.5",
    "pytest-cov>=4.1.0",
    "ruff>=0.11.9",
    "types-pyyaml>=6.0.12.20250809",
]<|MERGE_RESOLUTION|>--- conflicted
+++ resolved
@@ -14,10 +14,7 @@
     { name="Groq" }
 ]
 dependencies = [
-<<<<<<< HEAD
     "colorama>=0.4.6",
-=======
->>>>>>> 1aefd07b
     "datasets==3.6.0",
     "groq==0.30.0",
     "immutabledict>=4.2.1",
