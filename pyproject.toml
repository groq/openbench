[build-system]
requires = ["setuptools>=61.0"]
build-backend = "setuptools.build_meta"

[project]
name = "openbench"
version = "0.3.0"
requires-python = ">=3.10"
description = "OpenBench - open source, replicable, and standardized evaluation infrastructure"
readme = "README.md"
license = {text = "MIT"}
authors = [
    { name="Aarush Sah" },
    { name="Groq" }
]
dependencies = [
    "datasets>=3.6.0",
    "groq>=0.30.0",
    "inspect-ai==0.3.115",
<<<<<<< HEAD
    "jsonschema==4.23.0",
    "openai==1.97.1",
    "pydantic-settings==2.9.1",
=======
    "openai>=1.97.1",
    "pydantic-settings>=2.9.1",
>>>>>>> 50cf90ff
    "scicode",
    "scipy>=1.15.3",
    "tiktoken>=0.11.0",
    "typer>=0.15.3",
]

[project.urls]
Homepage = "https://github.com/groq/openbench"
Repository = "https://github.com/groq/openbench"

[project.scripts]
bench = "openbench._cli:main"
openbench = "openbench._cli:main"

[project.entry-points.inspect_ai]
openbench = "openbench._registry"

[tool.setuptools]
package-dir = {"" = "src"}

[tool.setuptools.packages.find]
where = ["src"]
include = ["openbench*"]

[tool.pytest.ini_options]
minversion = "8.0"
addopts = "-ra -q --strict-markers"
testpaths = ["tests"]
pythonpath = ["src", "."]
asyncio_mode = "auto"
asyncio_default_fixture_loop_scope = "function"
markers = [
    "integration: marks tests that require external services (deselect with '-m \"not integration\"')",
]

[tool.coverage.run]
source = ["src/openbench"]
omit = ["tests/*", "**/__init__.py", "**/conftest.py"]

[tool.coverage.report]
exclude_lines = [
    "pragma: no cover",
    "def __repr__",
    "raise AssertionError",
    "raise NotImplementedError",
    "if __name__ == .__main__.:",
    "if TYPE_CHECKING:",
]
precision = 2
show_missing = true

[tool.uv.sources]
scicode = { git = "https://github.com/TheFloatingString/SciCode-fork.git", rev = "4f20d721ba3e2227196262083b9b7a70484d54f7" }

[dependency-groups]
dev = [
    "mypy>=1.15.0",
    "pre-commit>=4.2.0",
    "pytest>=8.3.5",
    "pytest-asyncio==0.24.0",
    "pytest-cov>=4.1.0",
    "ruff>=0.11.9",
    "types-jsonschema==4.23.0.20240813",
    "types-pyyaml>=6.0.12.20250809",
]<|MERGE_RESOLUTION|>--- conflicted
+++ resolved
@@ -17,14 +17,9 @@
     "datasets>=3.6.0",
     "groq>=0.30.0",
     "inspect-ai==0.3.115",
-<<<<<<< HEAD
-    "jsonschema==4.23.0",
-    "openai==1.97.1",
-    "pydantic-settings==2.9.1",
-=======
+    "jsonschema>=4.23.0",
     "openai>=1.97.1",
     "pydantic-settings>=2.9.1",
->>>>>>> 50cf90ff
     "scicode",
     "scipy>=1.15.3",
     "tiktoken>=0.11.0",
