[build-system]
requires = ["setuptools>=61.0"]
build-backend = "setuptools.build_meta"

[project]
name = "openbench"
version = "0.3.0"
requires-python = ">=3.10"
description = "OpenBench - open source, replicable, and standardized evaluation infrastructure"
readme = "README.md"
license = {text = "MIT"}
authors = [
    { name="Aarush Sah" },
    { name="Groq" }
]
dependencies = [
<<<<<<< HEAD
    "datasets==4.0.0",
    "groq==0.30.0",
=======
    "datasets>=3.6.0",
    "groq>=0.30.0",
>>>>>>> 84650753
    "inspect-ai==0.3.115",
    "jsonschema>=4.23.0",
    "openai>=1.97.1",
    "pydantic-settings>=2.9.1",
    "scicode",
    "scipy>=1.15.3",
    "tiktoken>=0.11.0",
    "typer>=0.15.3",
]

[project.urls]
Homepage = "https://github.com/groq/openbench"
Repository = "https://github.com/groq/openbench"

[project.scripts]
bench = "openbench._cli:main"
openbench = "openbench._cli:main"

[project.entry-points.inspect_ai]
openbench = "openbench._registry"

[tool.setuptools]
package-dir = {"" = "src"}

[tool.setuptools.packages.find]
where = ["src"]
include = ["openbench*"]

[tool.pytest.ini_options]
minversion = "8.0"
addopts = "-ra -q --strict-markers"
testpaths = ["tests"]
pythonpath = ["src", "."]
asyncio_mode = "auto"
asyncio_default_fixture_loop_scope = "function"
markers = [
    "integration: marks tests that require external services (deselect with '-m \"not integration\"')",
]

[tool.coverage.run]
source = ["src/openbench"]
omit = ["tests/*", "**/__init__.py", "**/conftest.py"]

[tool.coverage.report]
exclude_lines = [
    "pragma: no cover",
    "def __repr__",
    "raise AssertionError",
    "raise NotImplementedError",
    "if __name__ == .__main__.:",
    "if TYPE_CHECKING:",
]
precision = 2
show_missing = true

[tool.uv.sources]
scicode = { git = "https://github.com/TheFloatingString/SciCode-fork.git", rev = "4f20d721ba3e2227196262083b9b7a70484d54f7" }

[dependency-groups]
dev = [
    "mypy>=1.15.0",
    "pre-commit>=4.2.0",
    "pytest>=8.3.5",
    "pytest-asyncio==0.24.0",
    "pytest-cov>=4.1.0",
    "ruff>=0.11.9",
    "types-jsonschema==4.23.0.20240813",
    "types-pyyaml>=6.0.12.20250809",
]<|MERGE_RESOLUTION|>--- conflicted
+++ resolved
@@ -14,13 +14,8 @@
     { name="Groq" }
 ]
 dependencies = [
-<<<<<<< HEAD
     "datasets==4.0.0",
     "groq==0.30.0",
-=======
-    "datasets>=3.6.0",
-    "groq>=0.30.0",
->>>>>>> 84650753
     "inspect-ai==0.3.115",
     "jsonschema>=4.23.0",
     "openai>=1.97.1",
