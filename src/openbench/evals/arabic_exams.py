--- conflicted
+++ resolved
@@ -100,11 +100,13 @@
 
 
 @task
-<<<<<<< HEAD
 def arabic_exams_math_high_school() -> Task:
-=======
+    """Arabic Exams: Math (High School)"""
+    return arabic_exams(subset="Math (High School)")
+
+
+@task
 def arabic_exams_math_primary_school() -> Task:
->>>>>>> 006e2480
     """Arabic Exams: Math (Primary School)"""
     return arabic_exams(subset="Math (Primary School)")
 
@@ -112,9 +114,6 @@
 @task
 def arabic_exams_physics_high_school() -> Task:
     """Arabic Exams: Physics (High School)"""
-<<<<<<< HEAD
-    return arabic_exams(subset="Physics (High School)")
-=======
     return arabic_exams(subset="Physics (High School)")
 
 
@@ -329,5 +328,4 @@
 @task
 def arabic_exams_social_science_primary_school() -> Task:
     """Arabic Exams: Social Science (Primary School)"""
-    return arabic_exams(subset="Social Science (Primary School)")
->>>>>>> 006e2480
+    return arabic_exams(subset="Social Science (Primary School)")