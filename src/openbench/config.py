--- conflicted
+++ resolved
@@ -1014,7 +1014,6 @@
         function_name="mmmu_pro_vision",
         is_alpha=False,
     ),
-<<<<<<< HEAD
     "arc_agi": BenchmarkMetadata(
         name="ARC-AGI",
         description="Abstraction and Reasoning Corpus for Artificial General Intelligence; specify version with -T version=1 or version=2",
@@ -1059,7 +1058,7 @@
         ],
         module_path="openbench.evals.arc_agi",
         function_name="arc_agi_2",
-=======
+    ),
     "livemcpbench": BenchmarkMetadata(
         name="LiveMCPBench",
         description="Benchmark for evaluating LLM agents on real-world tasks using the Model Context Protocol (MCP) - 95 tasks across different categories",
@@ -1068,7 +1067,6 @@
         module_path="openbench.evals.livemcpbench",
         function_name="livemcpbench",
         is_alpha=False,
->>>>>>> 222f6783
     ),
 }
 
