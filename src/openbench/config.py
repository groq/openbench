--- conflicted
+++ resolved
@@ -406,8 +406,6 @@
         function_name="scicode",
         is_alpha=True,
     ),
-<<<<<<< HEAD
-    # Cybersecurity benchmarks
     "cti_bench": BenchmarkMetadata(
         name="CTI-Bench",
         description="Comprehensive evaluation framework for cyber threat intelligence understanding with 4 tasks: knowledge questions, vulnerability classification, CVSS scoring, and technique extraction",
@@ -447,7 +445,7 @@
         tags=["regression", "cybersecurity"],
         module_path="openbench.evals.cti_bench",
         function_name="cti_bench_vsp",
-=======
+    ),
     "jsonschemabench": BenchmarkMetadata(
         name="JSONSchemaBench",
         description="JSON Schema generation benchmark with ~10K real-world schemas from GitHub, Kubernetes, and other sources for evaluating constrained decoding",
@@ -455,7 +453,6 @@
         tags=["json", "jsonschema", "generation", "constrained-decoding"],
         module_path="openbench.evals.jsonschemabench",
         function_name="jsonschemabench",
->>>>>>> e3d842d1
     ),
 }
 
