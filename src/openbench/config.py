"""
Minimal configuration for benchmarks.
Only contains human-written metadata that cannot be extracted from code.
Everything else (epochs, temperature, etc.) comes from the actual task definitions.
"""

from dataclasses import dataclass
from functools import lru_cache
import importlib
import importlib.util
import sys
import uuid
from pathlib import Path
from types import ModuleType
from typing import Callable, List, Optional


@dataclass
class BenchmarkMetadata:
    """Minimal metadata for a benchmark - only what can't be extracted."""

    name: str  # Human-readable display name
    description: str  # Human-written description
    category: str  # Category for grouping
    tags: List[str]  # Tags for searchability

    # Registry info - still needed
    module_path: str
    function_name: str


# Benchmark metadata - minimal, no duplication
BENCHMARKS = {
    # Core benchmarks
    "mmlu": BenchmarkMetadata(
        name="MMLU (cais/mmlu)",
        description="Massive Multitask Language Understanding - 57 academic subjects from the cais/mmlu dataset",
        category="core",
        tags=["multiple-choice", "knowledge", "reasoning", "multitask"],
        module_path="openbench.evals.mmlu",
        function_name="mmlu",
    ),
    "openai_mrcr": BenchmarkMetadata(
        name="OpenAI MRCR (Full)",
        description="Memory-Recall with Contextual Retrieval - long-context evaluation that measures recall of 2, 4, and 8 needles across million-token contexts",
        category="core",
        tags=["long-context", "retrieval", "needle", "sequence-matching"],
        module_path="openbench.evals.mrcr",
        function_name="openai_mrcr",
    ),
    "openai_mrcr_2n": BenchmarkMetadata(
        name="OpenAI MRCR (2 Needles)",
        description="Memory-Recall with Contextual Retrieval - long-context evaluation that measures recall of 2 needles across million-token contexts",
        category="core",
        tags=["long-context", "retrieval", "needle", "sequence-matching"],
        module_path="openbench.evals.mrcr",
        function_name="openai_mrcr_2n",
    ),
    "openai_mrcr_4n": BenchmarkMetadata(
        name="OpenAI MRCR (4 Needles)",
        description="Memory-Recall with Contextual Retrieval - long-context evaluation that measures recall of 4 needles across million-token contexts",
        category="core",
        tags=["long-context", "retrieval", "needle", "sequence-matching"],
        module_path="openbench.evals.mrcr",
        function_name="openai_mrcr_4n",
    ),
    "openai_mrcr_8n": BenchmarkMetadata(
        name="OpenAI MRCR (8 Needles)",
        description="Memory-Recall with Contextual Retrieval - long-context evaluation that measures recall of 8 needles across million-token contexts",
        category="core",
        tags=["long-context", "retrieval", "needle", "sequence-matching"],
        module_path="openbench.evals.mrcr",
        function_name="openai_mrcr_8n",
    ),
    "gpqa_diamond": BenchmarkMetadata(
        name="GPQA Diamond",
        description="Graduate-level Google-Proof Q&A in biology, chemistry, and physics",
        category="core",
        tags=["multiple-choice", "science", "graduate-level"],
        module_path="openbench.evals.gpqa_diamond",
        function_name="gpqa_diamond",
    ),
    "humaneval": BenchmarkMetadata(
        name="HumanEval",
        description="Code generation benchmark with 164 programming problems",
        category="core",
        tags=["coding", "generation", "execution"],
        module_path="openbench.evals.humaneval",
        function_name="humaneval",
    ),
    "openbookqa": BenchmarkMetadata(
        name="OpenBookQA",
        description="Elementary-level science questions probing understanding of core facts",
        category="core",
        tags=["multiple-choice", "science", "elementary", "open-book"],
        module_path="openbench.evals.openbookqa",
        function_name="openbookqa",
    ),
    "musr": BenchmarkMetadata(
        name="MuSR",
        description="Testing the Limits of Chain-of-thought with Multistep Soft Reasoning - includes murder mysteries, object placements, and team allocation tasks",
        category="core",
        tags=["multiple-choice", "reasoning", "commonsense", "chain-of-thought"],
        module_path="openbench.evals.musr",
        function_name="musr",
    ),
    "supergpqa": BenchmarkMetadata(
        name="SuperGPQA",
        description="Scaling LLM Evaluation across 285 Graduate Disciplines - 26,529 multiple-choice questions across science, engineering, medicine, economics, and philosophy",
        category="core",
        tags=["multiple-choice", "knowledge", "graduate-level", "multidisciplinary"],
        module_path="openbench.evals.supergpqa",
        function_name="supergpqa",
    ),
    "simpleqa": BenchmarkMetadata(
        name="SimpleQA",
        description="Measuring short-form factuality in large language models with simple Q&A pairs",
        category="core",
        tags=["factuality", "question-answering", "graded"],
        module_path="openbench.evals.simpleqa",
        function_name="simpleqa",
    ),
    "hle": BenchmarkMetadata(
        name="Humanity's Last Exam",
        description="Multi-modal benchmark at the frontier of human knowledge - 2,500 questions across mathematics, humanities, and natural sciences designed by subject-matter experts globally",
        category="core",
        tags=["knowledge", "reasoning", "multi-modal", "graded", "frontier"],
        module_path="openbench.evals.hle",
        function_name="hle",
    ),
    "hle_text": BenchmarkMetadata(
        name="Humanity's Last Exam (Text-Only)",
        description="Text-only variant of HLE with multi-modal questions filtered out - evaluates models without vision capabilities on text-based questions from the frontier of human knowledge",
        category="core",
        tags=["knowledge", "reasoning", "text-only", "graded", "frontier"],
        module_path="openbench.evals.hle",
        function_name="hle_text",
    ),
    "healthbench": BenchmarkMetadata(
        name="HealthBench",
        description="Medical dialogue evaluation using physician-created rubrics for assessing healthcare conversations",
        category="core",
        tags=["medical", "dialogue", "graded", "rubric-based"],
        module_path="openbench.evals.healthbench",
        function_name="healthbench",
    ),
    "healthbench_hard": BenchmarkMetadata(
        name="HealthBench Hard",
        description="Most challenging medical dialogue cases from HealthBench requiring nuanced medical knowledge",
        category="core",
        tags=["medical", "dialogue", "graded", "rubric-based", "hard"],
        module_path="openbench.evals.healthbench",
        function_name="healthbench_hard",
    ),
    "healthbench_consensus": BenchmarkMetadata(
        name="HealthBench Consensus",
        description="Medical dialogue cases with strong physician consensus on appropriate responses",
        category="core",
        tags=["medical", "dialogue", "graded", "rubric-based", "consensus"],
        module_path="openbench.evals.healthbench",
        function_name="healthbench_consensus",
    ),
    "mgsm": BenchmarkMetadata(
        name="MGSM",
        description="Multilingual Grade School Math benchmark across 11 languages for testing mathematical reasoning",
        category="core",
        tags=["math", "multilingual", "reasoning", "chain-of-thought"],
        module_path="openbench.evals.mgsm",
        function_name="mgsm",
    ),
    "mgsm_en": BenchmarkMetadata(
        name="MGSM English",
        description="Grade school math problems in English for testing mathematical reasoning",
        category="core",
        tags=["math", "english", "reasoning", "chain-of-thought"],
        module_path="openbench.evals.mgsm",
        function_name="mgsm_en",
    ),
    "mgsm_latin": BenchmarkMetadata(
        name="MGSM Latin Script",
        description="Grade school math problems in Latin script languages (German, English, Spanish, French, Swahili)",
        category="core",
        tags=["math", "multilingual", "latin-script", "reasoning", "chain-of-thought"],
        module_path="openbench.evals.mgsm",
        function_name="mgsm_latin",
    ),
    "mgsm_non_latin": BenchmarkMetadata(
        name="MGSM Non-Latin Script",
        description="Grade school math problems in non-Latin script languages (Bengali, Japanese, Russian, Telugu, Thai, Chinese)",
        category="core",
        tags=[
            "math",
            "multilingual",
            "non-latin-script",
            "reasoning",
            "chain-of-thought",
        ],
        module_path="openbench.evals.mgsm",
        function_name="mgsm_non_latin",
    ),
    "drop": BenchmarkMetadata(
        name="DROP",
        description="Reading comprehension benchmark requiring discrete reasoning over paragraphs (arithmetic, counting, sorting)",
        category="core",
        tags=[
            "reading-comprehension",
            "reasoning",
            "arithmetic",
            "counting",
            "sorting",
        ],
        module_path="openbench.evals.drop",
        function_name="drop",
    ),
    "math": BenchmarkMetadata(
        name="MATH",
        description="Measuring Mathematical Problem Solving - 5000 competition math problems across 7 subjects and 5 difficulty levels",
        category="core",
        tags=["math", "problem-solving", "reasoning", "competition", "graded"],
        module_path="openbench.evals.math",
        function_name="math",
    ),
    "math_500": BenchmarkMetadata(
        name="MATH-500",
        description="500-problem subset of MATH dataset for faster evaluation of mathematical problem solving",
        category="core",
        tags=[
            "math",
            "problem-solving",
            "reasoning",
            "competition",
            "graded",
            "subset",
        ],
        module_path="openbench.evals.math",
        function_name="math_500",
    ),
    # Math competitions
    "aime_2023_I": BenchmarkMetadata(
        name="AIME 2023 I",
        description="American Invitational Mathematics Examination 2023 (First)",
        category="math",
        tags=["math", "competition", "aime", "2023"],
        module_path="openbench.evals.matharena.aime_2023_I.aime_2023_I",
        function_name="aime_2023_I",
    ),
    "aime_2023_II": BenchmarkMetadata(
        name="AIME 2023 II",
        description="American Invitational Mathematics Examination 2023 (Second)",
        category="math",
        tags=["math", "competition", "aime", "2023"],
        module_path="openbench.evals.matharena.aime_2023_II.aime_2023_II",
        function_name="aime_2023_II",
    ),
    "aime_2024": BenchmarkMetadata(
        name="AIME 2024",
        description="American Invitational Mathematics Examination 2024 (Combined I & II)",
        category="math",
        tags=["math", "competition", "aime", "2024", "combined"],
        module_path="openbench.evals.matharena.aime_2024.aime_2024",
        function_name="aime_2024",
    ),
    "aime_2024_I": BenchmarkMetadata(
        name="AIME 2024 I",
        description="American Invitational Mathematics Examination 2024 (First)",
        category="math",
        tags=["math", "competition", "aime", "2024"],
        module_path="openbench.evals.matharena.aime_2024_I.aime_2024_I",
        function_name="aime_2024_I",
    ),
    "aime_2024_II": BenchmarkMetadata(
        name="AIME 2024 II",
        description="American Invitational Mathematics Examination 2024 (Second)",
        category="math",
        tags=["math", "competition", "aime", "2024"],
        module_path="openbench.evals.matharena.aime_2024_II.aime_2024_II",
        function_name="aime_2024_II",
    ),
    "aime_2025": BenchmarkMetadata(
        name="AIME 2025",
        description="American Invitational Mathematics Examination 2025",
        category="math",
        tags=["math", "competition", "aime", "2025"],
        module_path="openbench.evals.matharena.aime_2025.aime_2025",
        function_name="aime_2025",
    ),
    "aime_2025_II": BenchmarkMetadata(
        name="AIME 2025 II",
        description="American Invitational Mathematics Examination 2025 (Second)",
        category="math",
        tags=["math", "competition", "aime", "2025"],
        module_path="openbench.evals.matharena.aime_2025_II.aime_2025_II",
        function_name="aime_2025_II",
    ),
    "brumo_2025": BenchmarkMetadata(
        name="BRUMO 2025",
        description="Bruno Mathematical Olympiad 2025",
        category="math",
        tags=["math", "competition", "olympiad", "2025"],
        module_path="openbench.evals.matharena.brumo_2025.brumo_2025",
        function_name="brumo_2025",
    ),
    "hmmt_feb_2023": BenchmarkMetadata(
        name="HMMT Feb 2023",
        description="Harvard-MIT Mathematics Tournament February 2023",
        category="math",
        tags=["math", "competition", "hmmt", "2023"],
        module_path="openbench.evals.matharena.hmmt_feb_2023.hmmt_feb_2023",
        function_name="hmmt_feb_2023",
    ),
    "hmmt_feb_2024": BenchmarkMetadata(
        name="HMMT Feb 2024",
        description="Harvard-MIT Mathematics Tournament February 2024",
        category="math",
        tags=["math", "competition", "hmmt", "2024"],
        module_path="openbench.evals.matharena.hmmt_feb_2024.hmmt_feb_2024",
        function_name="hmmt_feb_2024",
    ),
    "hmmt_feb_2025": BenchmarkMetadata(
        name="HMMT Feb 2025",
        description="Harvard-MIT Mathematics Tournament February 2025",
        category="math",
        tags=["math", "competition", "hmmt", "2025"],
        module_path="openbench.evals.matharena.hmmt_feb_2025.hmmt_feb_2025",
        function_name="hmmt_feb_2025",
    ),
<<<<<<< HEAD
    "lcb": BenchmarkMetadata(
        name="LCB",
        description="LiveCodeBench",
        category="core",
        tags=["code-generation"],
        module_path="openbench.evals.lcb",
        function_name="lcb",
    ),
    "ifeval": BenchmarkMetadata(
        name="IFEval",
        description="IFEval",
        category="core",
        tags=["instruction-following"],
        module_path="openbench.evals.ifeval",
        function_name="ifeval",
=======
    "scicode": BenchmarkMetadata(
        name="SCICode",
        description="SCICode",
        category="core",
        tags=["code-generation"],
        module_path="openbench.evals.scicode",
        function_name="scicode",
>>>>>>> acc600f4
    ),
}


def get_benchmark_metadata(name: str) -> Optional[BenchmarkMetadata]:
    """Get benchmark metadata by name."""
    return BENCHMARKS.get(name)


def get_all_benchmarks() -> dict[str, BenchmarkMetadata]:
    """Get all benchmark metadata."""
    return BENCHMARKS


def get_benchmarks_by_category(category: str) -> dict[str, BenchmarkMetadata]:
    """Get all benchmarks in a category."""
    return {
        name: meta for name, meta in BENCHMARKS.items() if meta.category == category
    }


def get_categories() -> List[str]:
    """Get all available categories."""
    return sorted(list(set(meta.category for meta in BENCHMARKS.values())))


def search_benchmarks(query: str) -> dict[str, BenchmarkMetadata]:
    """Search benchmarks by name, description, or tags."""
    query = query.lower()
    results = {}

    for name, meta in BENCHMARKS.items():
        if (
            query in meta.name.lower()
            or query in meta.description.lower()
            or any(query in tag.lower() for tag in meta.tags)
        ):
            results[name] = meta

    return results


# ============================================================================
# Task Loading for CLI
# ============================================================================


def _generate_task_registry():
    """Generate task registry from config."""
    registry = {}
    for name, metadata in get_all_benchmarks().items():
        registry[name] = f"{metadata.module_path}.{metadata.function_name}"
    return registry


TASK_REGISTRY = _generate_task_registry()


def _import_module_from_path(path: Path) -> ModuleType:
    """
    Import a .py file or package directory as an anonymous module.
    """
    file_path = path
    if path.is_dir():
        file_path = path / "__init__.py"
        if not file_path.exists():
            raise ValueError(f"{path} is a directory but has no __init__.py")

    mod_name = f"_openbench_dyn_{uuid.uuid4().hex}"
    spec = importlib.util.spec_from_file_location(mod_name, str(file_path))
    if spec is None or spec.loader is None:
        raise ImportError(f"Cannot create import spec for {file_path}")

    module = importlib.util.module_from_spec(spec)

    # For packages, set up proper package structure for relative imports
    if path.is_dir():
        module.__package__ = mod_name
        sys.modules[mod_name] = module

        # Pre-load submodules to support relative imports
        for submodule_file in path.glob("*.py"):
            if submodule_file.name != "__init__.py":
                submodule_name = submodule_file.stem
                submodule_full_name = f"{mod_name}.{submodule_name}"
                submodule_spec = importlib.util.spec_from_file_location(
                    submodule_full_name, str(submodule_file)
                )
                if submodule_spec and submodule_spec.loader:
                    submodule = importlib.util.module_from_spec(submodule_spec)
                    submodule.__package__ = mod_name
                    sys.modules[submodule_full_name] = submodule
                    submodule_spec.loader.exec_module(submodule)
    else:
        sys.modules[mod_name] = module

    spec.loader.exec_module(module)
    return module


@lru_cache()
def load_task(benchmark_name: str) -> Callable:
    """
    Loads a task by benchmark name using the registry or from a local path.

    Args:
        benchmark_name (str): The name of the benchmark or path to a local eval.

    Returns:
        Callable: The imported function object.

    Raises:
        ValueError: If the benchmark is not in the registry and not a valid path.
        ImportError: If the module cannot be imported.
        AttributeError: If the function does not exist in the module.
    """
    # Try registry first (registry names take precedence)
    import_path = TASK_REGISTRY.get(benchmark_name)
    if import_path:
        module_path, func_name = import_path.rsplit(".", 1)
        module = importlib.import_module(module_path)
        return getattr(module, func_name)

    # Fallback to path-based loading
    path = Path(benchmark_name).expanduser()
    if path.exists():
        return _load_task_from_local_path(path)

    # Neither registry nor valid path
    raise ValueError(
        f"Unknown benchmark: '{benchmark_name}'. "
        f"Available benchmarks: {', '.join(TASK_REGISTRY.keys())}"
    )


def _load_task_from_local_path(path: Path) -> Callable:
    """
    Load a task from a local path containing __metadata__.

    Args:
        path: Path to a directory or .py file containing an eval

    Returns:
        Callable: The imported function object

    Raises:
        ValueError: If no valid __metadata__ is found
        AttributeError: If the function does not exist in the module
        ImportError: If the module cannot be imported
    """
    root_module = _import_module_from_path(path)
    metadata = getattr(root_module, "__metadata__", None)

    if not isinstance(metadata, BenchmarkMetadata):
        raise ValueError(f"{path} has no valid __metadata__")

    # Resolve module path relative to root module
    # For local evals, module_path is typically relative like "simpleqa.simpleqa"
    # We need to extract just the last part and combine with the root module name
    if metadata.module_path.startswith(root_module.__name__):
        full_module_name = metadata.module_path
    else:
        # For paths like "simpleqa.simpleqa", we want the last component "simpleqa"
        module_components = metadata.module_path.split(".")
        module_name = module_components[-1]  # Take the last component
        full_module_name = f"{root_module.__name__}.{module_name}"

    try:
        module = importlib.import_module(full_module_name)
    except ImportError as e:
        raise ImportError(f"Cannot import module '{full_module_name}': {e}")

    try:
        return getattr(module, metadata.function_name)
    except AttributeError:
        raise AttributeError(
            f"Function '{metadata.function_name}' not found in module '{full_module_name}'"
        )


def get_eval_metadata(path_like: str) -> BenchmarkMetadata | None:
    """
    Best-effort extraction of __metadata__ for path-based evals.
    Returns None for registry-based benchmarks or when no metadata is present.
    """
    p = Path(path_like).expanduser()
    if not p.exists():
        return None

    try:
        module = _import_module_from_path(p)
        meta = getattr(module, "__metadata__", None)
        return meta if isinstance(meta, BenchmarkMetadata) else None
    except Exception:
        return None<|MERGE_RESOLUTION|>--- conflicted
+++ resolved
@@ -324,7 +324,6 @@
         module_path="openbench.evals.matharena.hmmt_feb_2025.hmmt_feb_2025",
         function_name="hmmt_feb_2025",
     ),
-<<<<<<< HEAD
     "lcb": BenchmarkMetadata(
         name="LCB",
         description="LiveCodeBench",
@@ -340,15 +339,14 @@
         tags=["instruction-following"],
         module_path="openbench.evals.ifeval",
         function_name="ifeval",
-=======
-    "scicode": BenchmarkMetadata(
+    ),
+      "scicode": BenchmarkMetadata(
         name="SCICode",
         description="SCICode",
         category="core",
         tags=["code-generation"],
         module_path="openbench.evals.scicode",
         function_name="scicode",
->>>>>>> acc600f4
     ),
 }
 
