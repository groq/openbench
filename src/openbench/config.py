--- conflicted
+++ resolved
@@ -520,7 +520,6 @@
         module_path="openbench.evals.matharena.hmmt_feb_2025.hmmt_feb_2025",
         function_name="hmmt_feb_2025",
     ),
-<<<<<<< HEAD
     "global_mmlu": BenchmarkMetadata(
         name="Global-MMLU (42 Languages)",
         description="Culturally adapted multilingual MMLU with 42 languages",
@@ -865,7 +864,7 @@
         tags=["multiple-choice", "multilingual", "cultural-adaptation", "global-mmlu"],
         module_path="openbench.evals.global_mmlu",
         function_name="global_mmlu_chinese",
-=======
+    ),
     # Note: bigbench() and bigbench_lite() removed - use individual tasks instead
     # e.g., bigbench_arithmetic, bigbench_strategyqa, etc.
     "bigbench_anachronisms": BenchmarkMetadata(
@@ -2099,7 +2098,6 @@
         tags=["multiple-choice", "science", "commonsense-reasoning"],
         module_path="openbench.evals.arc",
         function_name="arc_challenge",
->>>>>>> 210ea79e
     ),
     "boolq": BenchmarkMetadata(
         name="BoolQ",
