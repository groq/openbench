"""
Minimal configuration for benchmarks.
Only contains human-written metadata that cannot be extracted from code.
Everything else (epochs, temperature, etc.) comes from the actual task definitions.
"""

from dataclasses import dataclass
from functools import lru_cache
import importlib
import importlib.util
import sys
import uuid
from pathlib import Path
from types import ModuleType
from typing import Callable, Iterable, List, Optional


@dataclass
class BenchmarkMetadata:
    """Minimal metadata for a benchmark - only what can't be extracted."""

    name: str  # Human-readable display name
    description: str  # Human-written description
    category: str  # Category for grouping
    tags: List[str]  # Tags for searchability

    # Registry info - still needed
    module_path: str
    function_name: str

    # Alpha/experimental flag
    is_alpha: bool = False  # Whether this benchmark is experimental/alpha


# Benchmark metadata - minimal, no duplication
BENCHMARKS = {
    "mbpp": BenchmarkMetadata(
        name="MBPP",
        description="Mostly Basic Python Problems — code generation tasks with unit test verification",
        category="core",
        tags=["code", "generation", "sandbox", "reasoning"],
        module_path="openbench.evals.mbpp",
        function_name="mbpp",
        is_alpha=False,
    ),
    # Graphwalks benchmarks (alpha)
    "clockbench": BenchmarkMetadata(
        name="ClockBench",
        description="Clock benchmark - time-based reasoning tasks",
        category="community",
        tags=["time", "analog", "clock", "reasoning"],
        module_path="openbench.evals.clockbench",
        function_name="clockbench",
        is_alpha=False,
    ),
    "graphwalks": BenchmarkMetadata(
        name="GraphWalks",
        description="Multi-hop reasoning on graphs - both BFS and parent finding tasks",
        category="core",
        tags=["long-context", "graphs", "reasoning", "alpha"],
        module_path="openbench.evals.graphwalks",
        function_name="graphwalks",
        is_alpha=True,
    ),
    "graphwalks_bfs": BenchmarkMetadata(
        name="GraphWalks BFS",
        description="Multi-hop reasoning on graphs - BFS traversal tasks only",
        category="core",
        tags=["long-context", "graphs", "reasoning", "bfs", "alpha"],
        module_path="openbench.evals.graphwalks",
        function_name="graphwalks_bfs",
        is_alpha=True,
    ),
    "graphwalks_parents": BenchmarkMetadata(
        name="GraphWalks Parents",
        description="Multi-hop reasoning on graphs - parent finding tasks only",
        category="core",
        tags=["long-context", "graphs", "reasoning", "parents", "alpha"],
        module_path="openbench.evals.graphwalks",
        function_name="graphwalks_parents",
        is_alpha=True,
    ),
    # Core benchmarks
    "mmlu": BenchmarkMetadata(
        name="MMLU (cais/mmlu)",
        description="Massive Multitask Language Understanding - 57 academic subjects from the cais/mmlu dataset. Only supports English (EN-US).",
        category="core",
        tags=["multiple-choice", "knowledge", "reasoning", "multitask"],
        module_path="openbench.evals.mmlu",
        function_name="mmlu",
    ),
    "mmlu-pro": BenchmarkMetadata(
        name="MMLU Pro (TIGER-Lab)",
        description="Enhanced version of MMLU with more challenging, reasoning-focused questions.",
        category="core",
        tags=["multiple-choice", "knowledge", "reasoning", "multitask"],
        module_path="openbench.evals.mmlu_pro",
        function_name="mmlu_pro",
    ),
    "mmmlu": BenchmarkMetadata(
        name="MMMLU (openai/MMMLU)",
        description="MMLU translated to 15 languages.",
        category="core",
        tags=["multiple-choice", "knowledge", "reasoning", "multitask"],
        module_path="openbench.evals.mmmlu",
        function_name="mmmlu",
    ),
    "openai_mrcr": BenchmarkMetadata(
        name="OpenAI MRCR (Full)",
        description="Memory-Recall with Contextual Retrieval - long-context evaluation that measures recall of 2, 4, and 8 needles across million-token contexts",
        category="core",
        tags=["long-context", "retrieval", "needle", "sequence-matching"],
        module_path="openbench.evals.mrcr",
        function_name="openai_mrcr",
    ),
    "openai_mrcr_2n": BenchmarkMetadata(
        name="OpenAI MRCR (2 Needles)",
        description="Memory-Recall with Contextual Retrieval - long-context evaluation that measures recall of 2 needles across million-token contexts",
        category="core",
        tags=["long-context", "retrieval", "needle", "sequence-matching"],
        module_path="openbench.evals.mrcr",
        function_name="openai_mrcr_2n",
    ),
    "openai_mrcr_4n": BenchmarkMetadata(
        name="OpenAI MRCR (4 Needles)",
        description="Memory-Recall with Contextual Retrieval - long-context evaluation that measures recall of 4 needles across million-token contexts",
        category="core",
        tags=["long-context", "retrieval", "needle", "sequence-matching"],
        module_path="openbench.evals.mrcr",
        function_name="openai_mrcr_4n",
    ),
    "openai_mrcr_8n": BenchmarkMetadata(
        name="OpenAI MRCR (8 Needles)",
        description="Memory-Recall with Contextual Retrieval - long-context evaluation that measures recall of 8 needles across million-token contexts",
        category="core",
        tags=["long-context", "retrieval", "needle", "sequence-matching"],
        module_path="openbench.evals.mrcr",
        function_name="openai_mrcr_8n",
    ),
    "gpqa_diamond": BenchmarkMetadata(
        name="GPQA Diamond",
        description="Graduate-level Google-Proof Q&A in biology, chemistry, and physics",
        category="core",
        tags=["multiple-choice", "science", "graduate-level"],
        module_path="openbench.evals.gpqa_diamond",
        function_name="gpqa_diamond",
    ),
    "humaneval": BenchmarkMetadata(
        name="HumanEval",
        description="Code generation benchmark with 164 programming problems",
        category="core",
        tags=["coding", "generation", "execution"],
        module_path="openbench.evals.humaneval",
        function_name="humaneval",
    ),
    # Exercism benchmarks
    "exercism": BenchmarkMetadata(
        name="Exercism",
        description="Multi-language coding benchmark with real-world programming exercises across Python, Go, JavaScript, Java, and Rust",
        category="core",
        tags=["coding", "multi-language", "execution", "docker"],
        module_path="openbench.evals.exercism.exercism",
        function_name="exercism",
    ),
    "exercism_python": BenchmarkMetadata(
        name="Exercism (Python)",
        description="Python coding tasks from the Exercism benchmark",
        category="core",
        tags=["coding", "python", "execution", "docker"],
        module_path="openbench.evals.exercism.exercism",
        function_name="exercism_python",
    ),
    "exercism_javascript": BenchmarkMetadata(
        name="Exercism (JavaScript)",
        description="JavaScript coding tasks from the Exercism benchmark",
        category="core",
        tags=["coding", "javascript", "execution", "docker"],
        module_path="openbench.evals.exercism.exercism",
        function_name="exercism_javascript",
    ),
    "exercism_go": BenchmarkMetadata(
        name="Exercism (Go)",
        description="Go coding tasks from the Exercism benchmark",
        category="core",
        tags=["coding", "go", "execution", "docker"],
        module_path="openbench.evals.exercism.exercism",
        function_name="exercism_go",
    ),
    "exercism_java": BenchmarkMetadata(
        name="Exercism (Java)",
        description="Java coding tasks from the Exercism benchmark",
        category="core",
        tags=["coding", "java", "execution", "docker"],
        module_path="openbench.evals.exercism.exercism",
        function_name="exercism_java",
    ),
    "exercism_rust": BenchmarkMetadata(
        name="Exercism (Rust)",
        description="Rust coding tasks from the Exercism benchmark",
        category="core",
        tags=["coding", "rust", "execution", "docker"],
        module_path="openbench.evals.exercism.exercism",
        function_name="exercism_rust",
    ),
    "ifeval": BenchmarkMetadata(
        name="Instruction Following",
        description="Tests ability to follow specific formatting and content constraints with both strict and loose evaluation metrics",
        category="core",
        tags=["instruction-following", "constraints", "formatting"],
        module_path="openbench.evals.ifeval",
        function_name="ifeval",
    ),
    "openbookqa": BenchmarkMetadata(
        name="OpenBookQA",
        description="Elementary-level science questions probing understanding of core facts",
        category="core",
        tags=["multiple-choice", "science", "elementary", "open-book"],
        module_path="openbench.evals.openbookqa",
        function_name="openbookqa",
    ),
    "musr": BenchmarkMetadata(
        name="MuSR",
        description="Testing the Limits of Chain-of-thought with Multistep Soft Reasoning - includes murder mysteries, object placements, and team allocation tasks",
        category="core",
        tags=["multiple-choice", "reasoning", "commonsense", "chain-of-thought"],
        module_path="openbench.evals.musr",
        function_name="musr",
    ),
    "musr_murder_mysteries": BenchmarkMetadata(
        name="MuSR Murder Mysteries",
        description="MuSR murder mystery scenarios - who is the most likely murderer?",
        category="core",
        tags=[
            "multiple-choice",
            "reasoning",
            "commonsense",
            "chain-of-thought",
            "murder-mysteries",
        ],
        module_path="openbench.evals.musr",
        function_name="musr_murder_mysteries",
    ),
    "musr_object_placements": BenchmarkMetadata(
        name="MuSR Object Placements",
        description="MuSR object placement reasoning - where would someone look for an object?",
        category="core",
        tags=[
            "multiple-choice",
            "reasoning",
            "commonsense",
            "chain-of-thought",
            "object-placements",
        ],
        module_path="openbench.evals.musr",
        function_name="musr_object_placements",
    ),
    "musr_team_allocation": BenchmarkMetadata(
        name="MuSR Team Allocation",
        description="MuSR team allocation problems - how to allocate people to tasks efficiently?",
        category="core",
        tags=[
            "multiple-choice",
            "reasoning",
            "commonsense",
            "chain-of-thought",
            "team-allocation",
        ],
        module_path="openbench.evals.musr",
        function_name="musr_team_allocation",
    ),
    "supergpqa": BenchmarkMetadata(
        name="SuperGPQA",
        description="Scaling LLM Evaluation across 285 Graduate Disciplines - 26,529 multiple-choice questions across science, engineering, medicine, economics, and philosophy",
        category="core",
        tags=["multiple-choice", "knowledge", "graduate-level", "multidisciplinary"],
        module_path="openbench.evals.supergpqa",
        function_name="supergpqa",
    ),
    "simpleqa": BenchmarkMetadata(
        name="SimpleQA",
        description="Measuring short-form factuality in large language models with simple Q&A pairs",
        category="core",
        tags=["factuality", "question-answering", "graded"],
        module_path="openbench.evals.simpleqa",
        function_name="simpleqa",
    ),
    "tumlu": BenchmarkMetadata(
        name="TUMLU",
        description="TUMLU is a comprehensive, multilingual, and natively developed language understanding benchmark specifically designed for Turkic languages.",
        category="community",
        tags=["factuality", "question-answering", "multiple-choice", "reasoning"],
        module_path="openbench.evals.tumlu",
        function_name="tumlu",
    ),
    "detailbench": BenchmarkMetadata(
        name="DetailBench",
        description="Tests whether LLMs notify users about wrong facts in a text while they are tasked to translate said text",
        category="community",
        tags=["knowledge", "graded", "instruction-following"],
        module_path="openbench.evals.detailbench",
        function_name="detailbench",
    ),
    "browsecomp": BenchmarkMetadata(
        name="BrowseComp",
        description="A Simple Yet Challenging Benchmark for Browsing Agents - evaluates model performance on browsing-related tasks",
        category="core",
        tags=["browsing", "web", "reasoning", "graded"],
        module_path="openbench.evals.browsecomp",
        function_name="browsecomp",
    ),
    "hle": BenchmarkMetadata(
        name="Humanity's Last Exam",
        description="Multi-modal benchmark at the frontier of human knowledge - 2,500 questions across mathematics, humanities, and natural sciences designed by subject-matter experts globally",
        category="core",
        tags=["knowledge", "reasoning", "multi-modal", "graded", "frontier"],
        module_path="openbench.evals.hle",
        function_name="hle",
    ),
    "hle_text": BenchmarkMetadata(
        name="Humanity's Last Exam (Text-Only)",
        description="Text-only variant of HLE with multi-modal questions filtered out - evaluates models without vision capabilities on text-based questions from the frontier of human knowledge",
        category="core",
        tags=["knowledge", "reasoning", "text-only", "graded", "frontier"],
        module_path="openbench.evals.hle",
        function_name="hle_text",
    ),
    "mmstar": BenchmarkMetadata(
        name="MMStar",
        description="MMStar benchmark for measuring multi-modal gain and leakage via coordinated vision and text ablations",
        category="core",
        tags=["vision", "multi-modal", "leakage", "perception", "reasoning"],
        module_path="openbench.evals.mmstar",
        function_name="mmstar",
    ),
    "healthbench": BenchmarkMetadata(
        name="HealthBench",
        description="Medical dialogue evaluation using physician-created rubrics for assessing healthcare conversations",
        category="core",
        tags=["medical", "dialogue", "graded", "rubric-based"],
        module_path="openbench.evals.healthbench",
        function_name="healthbench",
    ),
    "healthbench_hard": BenchmarkMetadata(
        name="HealthBench Hard",
        description="Most challenging medical dialogue cases from HealthBench requiring nuanced medical knowledge",
        category="core",
        tags=["medical", "dialogue", "graded", "rubric-based", "hard"],
        module_path="openbench.evals.healthbench",
        function_name="healthbench_hard",
    ),
    "healthbench_consensus": BenchmarkMetadata(
        name="HealthBench Consensus",
        description="Medical dialogue cases with strong physician consensus on appropriate responses",
        category="core",
        tags=["medical", "dialogue", "graded", "rubric-based", "consensus"],
        module_path="openbench.evals.healthbench",
        function_name="healthbench_consensus",
    ),
    "mgsm": BenchmarkMetadata(
        name="MGSM",
        description="Multilingual Grade School Math benchmark across 11 languages for testing mathematical reasoning",
        category="core",
        tags=["math", "multilingual", "reasoning", "chain-of-thought"],
        module_path="openbench.evals.mgsm",
        function_name="mgsm",
    ),
    "mgsm_en": BenchmarkMetadata(
        name="MGSM English",
        description="Grade school math problems in English for testing mathematical reasoning",
        category="core",
        tags=["math", "english", "reasoning", "chain-of-thought"],
        module_path="openbench.evals.mgsm",
        function_name="mgsm_en",
    ),
    "mgsm_latin": BenchmarkMetadata(
        name="MGSM Latin Script",
        description="Grade school math problems in Latin script languages (German, English, Spanish, French, Swahili)",
        category="core",
        tags=["math", "multilingual", "latin-script", "reasoning", "chain-of-thought"],
        module_path="openbench.evals.mgsm",
        function_name="mgsm_latin",
    ),
    "mgsm_non_latin": BenchmarkMetadata(
        name="MGSM Non-Latin Script",
        description="Grade school math problems in non-Latin script languages (Bengali, Japanese, Russian, Telugu, Thai, Chinese)",
        category="core",
        tags=[
            "math",
            "multilingual",
            "non-latin-script",
            "reasoning",
            "chain-of-thought",
        ],
        module_path="openbench.evals.mgsm",
        function_name="mgsm_non_latin",
    ),
    "drop": BenchmarkMetadata(
        name="DROP",
        description="Reading comprehension benchmark requiring discrete reasoning over paragraphs (arithmetic, counting, sorting)",
        category="core",
        tags=[
            "reading-comprehension",
            "reasoning",
            "arithmetic",
            "counting",
            "sorting",
        ],
        module_path="openbench.evals.drop",
        function_name="drop",
    ),
    "math": BenchmarkMetadata(
        name="MATH",
        description="Measuring Mathematical Problem Solving - 5000 competition math problems across 7 subjects and 5 difficulty levels",
        category="core",
        tags=["math", "problem-solving", "reasoning", "competition", "graded"],
        module_path="openbench.evals.math",
        function_name="math",
    ),
    "math_500": BenchmarkMetadata(
        name="MATH-500",
        description="500-problem subset of MATH dataset for faster evaluation of mathematical problem solving",
        category="core",
        tags=[
            "math",
            "problem-solving",
            "reasoning",
            "competition",
            "graded",
            "subset",
        ],
        module_path="openbench.evals.math",
        function_name="math_500",
    ),
    # Math competitions
    "aime_2023_I": BenchmarkMetadata(
        name="AIME 2023 I",
        description="American Invitational Mathematics Examination 2023 (First)",
        category="math",
        tags=["math", "competition", "aime", "2023"],
        module_path="openbench.evals.matharena.aime_2023_I.aime_2023_I",
        function_name="aime_2023_I",
    ),
    "aime_2023_II": BenchmarkMetadata(
        name="AIME 2023 II",
        description="American Invitational Mathematics Examination 2023 (Second)",
        category="math",
        tags=["math", "competition", "aime", "2023"],
        module_path="openbench.evals.matharena.aime_2023_II.aime_2023_II",
        function_name="aime_2023_II",
    ),
    "aime_2024": BenchmarkMetadata(
        name="AIME 2024",
        description="American Invitational Mathematics Examination 2024 (Combined I & II)",
        category="math",
        tags=["math", "competition", "aime", "2024", "combined"],
        module_path="openbench.evals.matharena.aime_2024.aime_2024",
        function_name="aime_2024",
    ),
    "aime_2024_I": BenchmarkMetadata(
        name="AIME 2024 I",
        description="American Invitational Mathematics Examination 2024 (First)",
        category="math",
        tags=["math", "competition", "aime", "2024"],
        module_path="openbench.evals.matharena.aime_2024_I.aime_2024_I",
        function_name="aime_2024_I",
    ),
    "aime_2024_II": BenchmarkMetadata(
        name="AIME 2024 II",
        description="American Invitational Mathematics Examination 2024 (Second)",
        category="math",
        tags=["math", "competition", "aime", "2024"],
        module_path="openbench.evals.matharena.aime_2024_II.aime_2024_II",
        function_name="aime_2024_II",
    ),
    "aime_2025": BenchmarkMetadata(
        name="AIME 2025",
        description="American Invitational Mathematics Examination 2025",
        category="math",
        tags=["math", "competition", "aime", "2025"],
        module_path="openbench.evals.matharena.aime_2025.aime_2025",
        function_name="aime_2025",
    ),
    "aime_2025_II": BenchmarkMetadata(
        name="AIME 2025 II",
        description="American Invitational Mathematics Examination 2025 (Second)",
        category="math",
        tags=["math", "competition", "aime", "2025"],
        module_path="openbench.evals.matharena.aime_2025_II.aime_2025_II",
        function_name="aime_2025_II",
    ),
    "brumo_2025": BenchmarkMetadata(
        name="BRUMO 2025",
        description="Bruno Mathematical Olympiad 2025",
        category="math",
        tags=["math", "competition", "olympiad", "2025"],
        module_path="openbench.evals.matharena.brumo_2025.brumo_2025",
        function_name="brumo_2025",
    ),
    "hmmt_feb_2023": BenchmarkMetadata(
        name="HMMT Feb 2023",
        description="Harvard-MIT Mathematics Tournament February 2023",
        category="math",
        tags=["math", "competition", "hmmt", "2023"],
        module_path="openbench.evals.matharena.hmmt_feb_2023.hmmt_feb_2023",
        function_name="hmmt_feb_2023",
    ),
    "hmmt_feb_2024": BenchmarkMetadata(
        name="HMMT Feb 2024",
        description="Harvard-MIT Mathematics Tournament February 2024",
        category="math",
        tags=["math", "competition", "hmmt", "2024"],
        module_path="openbench.evals.matharena.hmmt_feb_2024.hmmt_feb_2024",
        function_name="hmmt_feb_2024",
    ),
    "hmmt_feb_2025": BenchmarkMetadata(
        name="HMMT Feb 2025",
        description="Harvard-MIT Mathematics Tournament February 2025",
        category="math",
        tags=["math", "competition", "hmmt", "2025"],
        module_path="openbench.evals.matharena.hmmt_feb_2025.hmmt_feb_2025",
        function_name="hmmt_feb_2025",
    ),
<<<<<<< HEAD
    # Note: bbh() function exists for programmatic access but not CLI due to list[Task] return type
    # Use individual tasks: bbh_causal_judgment, bbh_date_understanding, etc.
    "bbh_causal_judgment": BenchmarkMetadata(
        name="BBH: Causal Judgment",
        description="BigBench Hard - Causal judgment reasoning",
        category="core",
        tags=["multiple-choice", "reasoning", "bigbench", "chain-of-thought"],
        module_path="openbench.evals.bigbench_hard",
        function_name="bbh_causal_judgment",
    ),
    "bbh_date_understanding": BenchmarkMetadata(
        name="BBH: Date Understanding",
        description="BigBench Hard - Understanding and reasoning about dates",
        category="core",
        tags=["multiple-choice", "reasoning", "bigbench", "chain-of-thought"],
        module_path="openbench.evals.bigbench_hard",
        function_name="bbh_date_understanding",
    ),
    "bbh_disambiguation_qa": BenchmarkMetadata(
        name="BBH: Disambiguation QA",
        description="BigBench Hard - Pronoun disambiguation in questions",
        category="core",
        tags=["multiple-choice", "reasoning", "bigbench", "chain-of-thought"],
        module_path="openbench.evals.bigbench_hard",
        function_name="bbh_disambiguation_qa",
    ),
    "bbh_geometric_shapes": BenchmarkMetadata(
        name="BBH: Geometric Shapes",
        description="BigBench Hard - Reasoning about geometric shapes",
        category="core",
        tags=[
            "multiple-choice",
            "reasoning",
            "bigbench",
            "chain-of-thought",
            "geometry",
        ],
        module_path="openbench.evals.bigbench_hard",
        function_name="bbh_geometric_shapes",
    ),
    "bbh_logical_deduction_five_objects": BenchmarkMetadata(
        name="BBH: Logical Deduction (5 Objects)",
        description="BigBench Hard - Logical deduction with five objects",
        category="core",
        tags=["multiple-choice", "reasoning", "bigbench", "chain-of-thought", "logic"],
        module_path="openbench.evals.bigbench_hard",
        function_name="bbh_logical_deduction_five_objects",
    ),
    "bbh_logical_deduction_seven_objects": BenchmarkMetadata(
        name="BBH: Logical Deduction (7 Objects)",
        description="BigBench Hard - Logical deduction with seven objects",
        category="core",
        tags=["multiple-choice", "reasoning", "bigbench", "chain-of-thought", "logic"],
        module_path="openbench.evals.bigbench_hard",
        function_name="bbh_logical_deduction_seven_objects",
    ),
    "bbh_logical_deduction_three_objects": BenchmarkMetadata(
        name="BBH: Logical Deduction (3 Objects)",
        description="BigBench Hard - Logical deduction with three objects",
        category="core",
        tags=["multiple-choice", "reasoning", "bigbench", "chain-of-thought", "logic"],
        module_path="openbench.evals.bigbench_hard",
        function_name="bbh_logical_deduction_three_objects",
    ),
    "bbh_movie_recommendation": BenchmarkMetadata(
        name="BBH: Movie Recommendation",
        description="BigBench Hard - Movie recommendation reasoning",
        category="core",
        tags=["multiple-choice", "reasoning", "bigbench", "chain-of-thought"],
        module_path="openbench.evals.bigbench_hard",
        function_name="bbh_movie_recommendation",
    ),
    "bbh_navigate": BenchmarkMetadata(
        name="BBH: Navigate",
        description="BigBench Hard - Spatial navigation reasoning",
        category="core",
        tags=[
            "multiple-choice",
            "reasoning",
            "bigbench",
            "chain-of-thought",
            "spatial",
        ],
        module_path="openbench.evals.bigbench_hard",
        function_name="bbh_navigate",
    ),
    "bbh_reasoning_about_colored_objects": BenchmarkMetadata(
        name="BBH: Reasoning About Colored Objects",
        description="BigBench Hard - Reasoning about colored objects",
        category="core",
        tags=["multiple-choice", "reasoning", "bigbench", "chain-of-thought"],
        module_path="openbench.evals.bigbench_hard",
        function_name="bbh_reasoning_about_colored_objects",
    ),
    "bbh_ruin_names": BenchmarkMetadata(
        name="BBH: Ruin Names",
        description="BigBench Hard - Word manipulation and reasoning",
        category="core",
        tags=[
            "multiple-choice",
            "reasoning",
            "bigbench",
            "chain-of-thought",
            "wordplay",
        ],
        module_path="openbench.evals.bigbench_hard",
        function_name="bbh_ruin_names",
    ),
    "bbh_salient_translation_error_detection": BenchmarkMetadata(
        name="BBH: Salient Translation Error Detection",
        description="BigBench Hard - Detecting translation errors",
        category="core",
        tags=[
            "multiple-choice",
            "reasoning",
            "bigbench",
            "chain-of-thought",
            "translation",
        ],
        module_path="openbench.evals.bigbench_hard",
        function_name="bbh_salient_translation_error_detection",
    ),
    "bbh_snarks": BenchmarkMetadata(
        name="BBH: Snarks",
        description="BigBench Hard - Understanding sarcasm and irony",
        category="core",
        tags=[
            "multiple-choice",
            "reasoning",
            "bigbench",
            "chain-of-thought",
            "sarcasm",
        ],
        module_path="openbench.evals.bigbench_hard",
        function_name="bbh_snarks",
    ),
    "bbh_sports_understanding": BenchmarkMetadata(
        name="BBH: Sports Understanding",
        description="BigBench Hard - Sports knowledge and reasoning",
        category="core",
        tags=["multiple-choice", "reasoning", "bigbench", "chain-of-thought", "sports"],
        module_path="openbench.evals.bigbench_hard",
        function_name="bbh_sports_understanding",
    ),
    "bbh_temporal_sequences": BenchmarkMetadata(
        name="BBH: Temporal Sequences",
        description="BigBench Hard - Understanding temporal sequences",
        category="core",
        tags=[
            "multiple-choice",
            "reasoning",
            "bigbench",
            "chain-of-thought",
            "temporal",
        ],
        module_path="openbench.evals.bigbench_hard",
        function_name="bbh_temporal_sequences",
    ),
    "bbh_tracking_shuffled_objects_five_objects": BenchmarkMetadata(
        name="BBH: Tracking Shuffled Objects (5 Objects)",
        description="BigBench Hard - Tracking five shuffled objects",
        category="core",
        tags=[
            "multiple-choice",
            "reasoning",
            "bigbench",
            "chain-of-thought",
            "tracking",
        ],
        module_path="openbench.evals.bigbench_hard",
        function_name="bbh_tracking_shuffled_objects_five_objects",
    ),
    "bbh_tracking_shuffled_objects_seven_objects": BenchmarkMetadata(
        name="BBH: Tracking Shuffled Objects (7 Objects)",
        description="BigBench Hard - Tracking seven shuffled objects",
        category="core",
        tags=[
            "multiple-choice",
            "reasoning",
            "bigbench",
            "chain-of-thought",
            "tracking",
        ],
        module_path="openbench.evals.bigbench_hard",
        function_name="bbh_tracking_shuffled_objects_seven_objects",
    ),
    "bbh_tracking_shuffled_objects_three_objects": BenchmarkMetadata(
        name="BBH: Tracking Shuffled Objects (3 Objects)",
        description="BigBench Hard - Tracking three shuffled objects",
        category="core",
        tags=[
            "multiple-choice",
            "reasoning",
            "bigbench",
            "chain-of-thought",
            "tracking",
        ],
        module_path="openbench.evals.bigbench_hard",
        function_name="bbh_tracking_shuffled_objects_three_objects",
=======
    "medmcqa": BenchmarkMetadata(
        name="MedMCQA",
        description="Medical multiple-choice questions from Indian medical entrance exams (AIIMS & NEET PG)",
        category="core",
        tags=["multiple-choice", "medical", "healthcare", "medicine"],
        module_path="openbench.evals.medmcqa",
        function_name="medmcqa",
    ),
    "medqa": BenchmarkMetadata(
        name="MedQA",
        description="US Medical Licensing Exam (USMLE) questions for medical reasoning",
        category="core",
        tags=["multiple-choice", "medical", "healthcare", "medicine", "clinical"],
        module_path="openbench.evals.medqa",
        function_name="medqa",
    ),
    "pubmedqa": BenchmarkMetadata(
        name="PubMedQA",
        description="Biomedical question answering from PubMed abstracts",
        category="core",
        tags=["multiple-choice", "medical", "biomedical", "research", "literature"],
        module_path="openbench.evals.pubmedqa",
        function_name="pubmedqa",
    ),
    "headqa": BenchmarkMetadata(
        name="HeadQA",
        description="Spanish healthcare specialization exam questions (Spanish and English)",
        category="core",
        tags=["multiple-choice", "medical", "healthcare", "multilingual"],
        module_path="openbench.evals.headqa",
        function_name="headqa",
    ),
    "headqa_en": BenchmarkMetadata(
        name="HeadQA (English)",
        description="Spanish healthcare specialization exam questions in English",
        category="core",
        tags=["multiple-choice", "medical", "healthcare", "english"],
        module_path="openbench.evals.headqa",
        function_name="headqa_en",
    ),
    "headqa_es": BenchmarkMetadata(
        name="HeadQA (Spanish)",
        description="Spanish healthcare specialization exam questions in Spanish",
        category="core",
        tags=["multiple-choice", "medical", "healthcare", "spanish"],
        module_path="openbench.evals.headqa",
        function_name="headqa_es",
    ),
    "arc_easy": BenchmarkMetadata(
        name="ARC-Easy",
        description="AI2 Reasoning Challenge - Easy questions from grade-school science exams",
        category="core",
        tags=["multiple-choice", "science", "commonsense-reasoning"],
        module_path="openbench.evals.arc",
        function_name="arc_easy",
    ),
    "arc_challenge": BenchmarkMetadata(
        name="ARC-Challenge",
        description="AI2 Reasoning Challenge - Challenging questions from grade-school science exams",
        category="core",
        tags=["multiple-choice", "science", "commonsense-reasoning"],
        module_path="openbench.evals.arc",
        function_name="arc_challenge",
>>>>>>> 947522dd
    ),
    "boolq": BenchmarkMetadata(
        name="BoolQ",
        description="BoolQ: A Question Answering Dataset for Boolean Reasoning",
        category="core",
        tags=["boolean-reasoning", "question-answering"],
        module_path="openbench.evals.boolq",
        function_name="boolq",
    ),
    "hellaswag": BenchmarkMetadata(
        name="HellaSwag",
        description="Adversarially-filtered sentence completion benchmark for commonsense reasoning",
        category="core",
        tags=["multiple-choice", "commonsense-reasoning", "sentence-completion"],
        module_path="openbench.evals.hellaswag",
        function_name="hellaswag",
    ),
    "piqa": BenchmarkMetadata(
        name="PIQA",
        description="Physical Interaction Question Answering - commonsense about physical situations",
        category="core",
        tags=["multiple-choice", "commonsense-reasoning", "physical-reasoning"],
        module_path="openbench.evals.piqa",
        function_name="piqa",
    ),
    "prost": BenchmarkMetadata(
        name="PROST",
        description="Physical Reasoning about Objects through Space and Time",
        category="core",
        tags=["multiple-choice", "commonsense-reasoning", "physical-reasoning"],
        module_path="openbench.evals.prost",
        function_name="prost",
    ),
    "swag": BenchmarkMetadata(
        name="SWAG",
        description="Situations With Adversarial Generations - grounded commonsense inference",
        category="core",
        tags=["multiple-choice", "commonsense-reasoning", "video-captions"],
        module_path="openbench.evals.swag",
        function_name="swag",
    ),
    "winogrande": BenchmarkMetadata(
        name="WinoGrande",
        description="Large-scale Winograd Schema Challenge for commonsense pronoun resolution",
        category="core",
        tags=["multiple-choice", "commonsense-reasoning", "pronoun-resolution"],
        module_path="openbench.evals.winogrande",
        function_name="winogrande",
    ),
    "wsc273": BenchmarkMetadata(
        name="WSC273",
        description="Original Winograd Schema Challenge with 273 expert-crafted questions",
        category="core",
        tags=["multiple-choice", "commonsense-reasoning", "pronoun-resolution"],
        module_path="openbench.evals.wsc273",
        function_name="wsc273",
    ),
    "scicode": BenchmarkMetadata(
        name="SciCode",
        description="Scientific computing and programming challenges",
        category="core",
        tags=["code-generation", "science", "alpha"],
        module_path="openbench.evals.scicode",
        function_name="scicode",
        is_alpha=True,
    ),
    "cti_bench_ate": BenchmarkMetadata(
        name="CTI-Bench ATE",
        description="Extracting MITRE ATT&CK techniques from malware and threat descriptions",
        category="cybersecurity",
        tags=["extraction", "cybersecurity"],
        module_path="openbench.evals.cti_bench",
        function_name="cti_bench_ate",
    ),
    "cti_bench_mcq": BenchmarkMetadata(
        name="CTI-Bench MCQ",
        description="Multiple-choice questions evaluating understanding of CTI standards, threats, detection strategies, and best practices using authoritative sources like NIST and MITRE",
        category="cybersecurity",
        tags=["multiple-choice", "cybersecurity", "knowledge"],
        module_path="openbench.evals.cti_bench",
        function_name="cti_bench_mcq",
    ),
    "cti_bench_rcm": BenchmarkMetadata(
        name="CTI-Bench RCM",
        description="Mapping CVE descriptions to CWE categories to evaluate vulnerability classification ability",
        category="cybersecurity",
        tags=["classification", "cybersecurity"],
        module_path="openbench.evals.cti_bench",
        function_name="cti_bench_rcm",
    ),
    "cti_bench_vsp": BenchmarkMetadata(
        name="CTI-Bench VSP",
        description="Calculating CVSS scores from vulnerability descriptions to assess severity evaluation skills",
        category="cybersecurity",
        tags=["regression", "cybersecurity"],
        module_path="openbench.evals.cti_bench",
        function_name="cti_bench_vsp",
    ),
    "rootly_gmcq": BenchmarkMetadata(
        name="GMCQ",
        description="GitHub Multiple Choice Questions",
        category="core",
        tags=["code-understanding"],
        module_path="openbench.evals.rootly_gmcq",
        function_name="rootly_gmcq",
    ),
    "rootly_terraform": BenchmarkMetadata(
        name="Terraform",
        description="Terraform Multiple Choice Questions",
        category="core",
        tags=["code-understanding"],
        module_path="openbench.evals.rootly_terraform",
        function_name="rootly_terraform",
    ),
    "jsonschemabench": BenchmarkMetadata(
        name="JSONSchemaBench",
        description="JSON Schema generation benchmark with ~10K real-world schemas from GitHub, Kubernetes, and other sources for evaluating constrained decoding",
        category="core",
        tags=["json", "jsonschema", "generation", "constrained-decoding"],
        module_path="openbench.evals.jsonschemabench",
        function_name="jsonschemabench",
        is_alpha=False,
    ),
    "mmmu": BenchmarkMetadata(
        name="MMMU",
        description="Massive Multi-discipline Multimodal Understanding and Reasoning Benchmark with 11.5K questions across 30 subjects from college exams, quizzes, and textbooks",
        category="core",
        tags=["multimodal", "multiple-choice", "reasoning", "college-level", "images"],
        module_path="openbench.evals.mmmu",
        function_name="mmmu",
        is_alpha=False,
    ),
    "mmmu_art": BenchmarkMetadata(
        name="MMMU Art",
        description="MMMU Art subset focusing on art and visual design questions",
        category="core",
        tags=["multimodal", "multiple-choice", "art", "visual-design", "images"],
        module_path="openbench.evals.mmmu",
        function_name="mmmu_art",
        is_alpha=False,
    ),
    "mmmu_biology": BenchmarkMetadata(
        name="MMMU Biology",
        description="MMMU Biology subset focusing on biological sciences",
        category="core",
        tags=["multimodal", "multiple-choice", "biology", "science", "images"],
        module_path="openbench.evals.mmmu",
        function_name="mmmu_biology",
        is_alpha=False,
    ),
    "mmmu_chemistry": BenchmarkMetadata(
        name="MMMU Chemistry",
        description="MMMU Chemistry subset focusing on chemical sciences",
        category="core",
        tags=["multimodal", "multiple-choice", "chemistry", "science", "images"],
        module_path="openbench.evals.mmmu",
        function_name="mmmu_chemistry",
        is_alpha=False,
    ),
    "mmmu_math": BenchmarkMetadata(
        name="MMMU Math",
        description="MMMU Mathematics subset focusing on mathematical reasoning",
        category="math",
        tags=["multimodal", "multiple-choice", "mathematics", "reasoning", "images"],
        module_path="openbench.evals.mmmu",
        function_name="mmmu_math",
        is_alpha=False,
    ),
    "mmmu_physics": BenchmarkMetadata(
        name="MMMU Physics",
        description="MMMU Physics subset focusing on physics and physical sciences",
        category="core",
        tags=["multimodal", "multiple-choice", "physics", "science", "images"],
        module_path="openbench.evals.mmmu",
        function_name="mmmu_physics",
        is_alpha=False,
    ),
    "mmmu_accounting": BenchmarkMetadata(
        name="MMMU Accounting",
        description="MMMU Accounting subset focusing on accounting principles and practices",
        category="core",
        tags=["multimodal", "multiple-choice", "accounting", "business", "images"],
        module_path="openbench.evals.mmmu",
        function_name="mmmu_accounting",
        is_alpha=False,
    ),
    "mmmu_agriculture": BenchmarkMetadata(
        name="MMMU Agriculture",
        description="MMMU Agriculture subset focusing on agricultural sciences and practices",
        category="core",
        tags=["multimodal", "multiple-choice", "agriculture", "science", "images"],
        module_path="openbench.evals.mmmu",
        function_name="mmmu_agriculture",
        is_alpha=False,
    ),
    "mmmu_architecture_and_engineering": BenchmarkMetadata(
        name="MMMU Architecture and Engineering",
        description="MMMU Architecture and Engineering subset focusing on engineering design and architecture",
        category="core",
        tags=[
            "multimodal",
            "multiple-choice",
            "architecture",
            "engineering",
            "design",
            "images",
        ],
        module_path="openbench.evals.mmmu",
        function_name="mmmu_architecture_and_engineering",
        is_alpha=False,
    ),
    "mmmu_art_theory": BenchmarkMetadata(
        name="MMMU Art Theory",
        description="MMMU Art Theory subset focusing on art history and theoretical concepts",
        category="core",
        tags=["multimodal", "multiple-choice", "art", "theory", "history", "images"],
        module_path="openbench.evals.mmmu",
        function_name="mmmu_art_theory",
        is_alpha=False,
    ),
    "mmmu_basic_medical_science": BenchmarkMetadata(
        name="MMMU Basic Medical Science",
        description="MMMU Basic Medical Science subset focusing on fundamental medical knowledge",
        category="core",
        tags=[
            "multimodal",
            "multiple-choice",
            "medicine",
            "science",
            "health",
            "images",
        ],
        module_path="openbench.evals.mmmu",
        function_name="mmmu_basic_medical_science",
        is_alpha=False,
    ),
    "mmmu_clinical_medicine": BenchmarkMetadata(
        name="MMMU Clinical Medicine",
        description="MMMU Clinical Medicine subset focusing on clinical medical practice",
        category="core",
        tags=[
            "multimodal",
            "multiple-choice",
            "medicine",
            "clinical",
            "health",
            "images",
        ],
        module_path="openbench.evals.mmmu",
        function_name="mmmu_clinical_medicine",
        is_alpha=False,
    ),
    "mmmu_design": BenchmarkMetadata(
        name="MMMU Design",
        description="MMMU Design subset focusing on design principles and practices",
        category="core",
        tags=[
            "multimodal",
            "multiple-choice",
            "design",
            "visual",
            "creative",
            "images",
        ],
        module_path="openbench.evals.mmmu",
        function_name="mmmu_design",
        is_alpha=False,
    ),
    "mmmu_diagnostics_and_laboratory_medicine": BenchmarkMetadata(
        name="MMMU Diagnostics and Laboratory Medicine",
        description="MMMU Diagnostics and Laboratory Medicine subset focusing on medical diagnostics",
        category="core",
        tags=[
            "multimodal",
            "multiple-choice",
            "medicine",
            "diagnostics",
            "laboratory",
            "images",
        ],
        module_path="openbench.evals.mmmu",
        function_name="mmmu_diagnostics_and_laboratory_medicine",
        is_alpha=False,
    ),
    "mmmu_electronics": BenchmarkMetadata(
        name="MMMU Electronics",
        description="MMMU Electronics subset focusing on electronic systems and circuits",
        category="core",
        tags=[
            "multimodal",
            "multiple-choice",
            "electronics",
            "engineering",
            "technology",
            "images",
        ],
        module_path="openbench.evals.mmmu",
        function_name="mmmu_electronics",
        is_alpha=False,
    ),
    "mmmu_energy_and_power": BenchmarkMetadata(
        name="MMMU Energy and Power",
        description="MMMU Energy and Power subset focusing on energy systems and power generation",
        category="core",
        tags=[
            "multimodal",
            "multiple-choice",
            "energy",
            "power",
            "engineering",
            "images",
        ],
        module_path="openbench.evals.mmmu",
        function_name="mmmu_energy_and_power",
        is_alpha=False,
    ),
    "mmmu_finance": BenchmarkMetadata(
        name="MMMU Finance",
        description="MMMU Finance subset focusing on financial concepts and analysis",
        category="core",
        tags=[
            "multimodal",
            "multiple-choice",
            "finance",
            "business",
            "economics",
            "images",
        ],
        module_path="openbench.evals.mmmu",
        function_name="mmmu_finance",
        is_alpha=False,
    ),
    "mmmu_geography": BenchmarkMetadata(
        name="MMMU Geography",
        description="MMMU Geography subset focusing on geographical knowledge and analysis",
        category="core",
        tags=[
            "multimodal",
            "multiple-choice",
            "geography",
            "earth-science",
            "spatial",
            "images",
        ],
        module_path="openbench.evals.mmmu",
        function_name="mmmu_geography",
        is_alpha=False,
    ),
    "mmmu_history": BenchmarkMetadata(
        name="MMMU History",
        description="MMMU History subset focusing on historical knowledge and analysis",
        category="core",
        tags=[
            "multimodal",
            "multiple-choice",
            "history",
            "humanities",
            "culture",
            "images",
        ],
        module_path="openbench.evals.mmmu",
        function_name="mmmu_history",
        is_alpha=False,
    ),
    "mmmu_literature": BenchmarkMetadata(
        name="MMMU Literature",
        description="MMMU Literature subset focusing on literary analysis and knowledge",
        category="core",
        tags=[
            "multimodal",
            "multiple-choice",
            "literature",
            "humanities",
            "language",
            "images",
        ],
        module_path="openbench.evals.mmmu",
        function_name="mmmu_literature",
        is_alpha=False,
    ),
    "mmmu_manage": BenchmarkMetadata(
        name="MMMU Management",
        description="MMMU Management subset focusing on management principles and practices",
        category="core",
        tags=[
            "multimodal",
            "multiple-choice",
            "management",
            "business",
            "leadership",
            "images",
        ],
        module_path="openbench.evals.mmmu",
        function_name="mmmu_manage",
        is_alpha=False,
    ),
    "mmmu_marketing": BenchmarkMetadata(
        name="MMMU Marketing",
        description="MMMU Marketing subset focusing on marketing strategies and concepts",
        category="core",
        tags=[
            "multimodal",
            "multiple-choice",
            "marketing",
            "business",
            "communication",
            "images",
        ],
        module_path="openbench.evals.mmmu",
        function_name="mmmu_marketing",
        is_alpha=False,
    ),
    "mmmu_materials": BenchmarkMetadata(
        name="MMMU Materials",
        description="MMMU Materials subset focusing on materials science and engineering",
        category="core",
        tags=[
            "multimodal",
            "multiple-choice",
            "materials",
            "science",
            "engineering",
            "images",
        ],
        module_path="openbench.evals.mmmu",
        function_name="mmmu_materials",
        is_alpha=False,
    ),
    "mmmu_mechanical_engineering": BenchmarkMetadata(
        name="MMMU Mechanical Engineering",
        description="MMMU Mechanical Engineering subset focusing on mechanical systems and design",
        category="core",
        tags=[
            "multimodal",
            "multiple-choice",
            "mechanical",
            "engineering",
            "design",
            "images",
        ],
        module_path="openbench.evals.mmmu",
        function_name="mmmu_mechanical_engineering",
        is_alpha=False,
    ),
    "mmmu_music": BenchmarkMetadata(
        name="MMMU Music",
        description="MMMU Music subset focusing on music theory and analysis",
        category="core",
        tags=["multimodal", "multiple-choice", "music", "arts", "theory", "images"],
        module_path="openbench.evals.mmmu",
        function_name="mmmu_music",
        is_alpha=False,
    ),
    "mmmu_pharmacy": BenchmarkMetadata(
        name="MMMU Pharmacy",
        description="MMMU Pharmacy subset focusing on pharmaceutical sciences and practice",
        category="core",
        tags=[
            "multimodal",
            "multiple-choice",
            "pharmacy",
            "medicine",
            "health",
            "images",
        ],
        module_path="openbench.evals.mmmu",
        function_name="mmmu_pharmacy",
        is_alpha=False,
    ),
    "mmmu_public_health": BenchmarkMetadata(
        name="MMMU Public Health",
        description="MMMU Public Health subset focusing on public health concepts and practices",
        category="core",
        tags=[
            "multimodal",
            "multiple-choice",
            "public-health",
            "health",
            "population",
            "images",
        ],
        module_path="openbench.evals.mmmu",
        function_name="mmmu_public_health",
        is_alpha=False,
    ),
    "mmmu_sociology": BenchmarkMetadata(
        name="MMMU Sociology",
        description="MMMU Sociology subset focusing on sociological concepts and analysis",
        category="core",
        tags=[
            "multimodal",
            "multiple-choice",
            "sociology",
            "social-science",
            "society",
            "images",
        ],
        module_path="openbench.evals.mmmu",
        function_name="mmmu_sociology",
        is_alpha=False,
    ),
    "mmmu_mcq": BenchmarkMetadata(
        name="MMMU MCQ",
        description="MMMU MCQ subset focusing on multiple choice questions",
        category="core",
        tags=["multimodal", "multiple-choice", "images"],
        module_path="openbench.evals.mmmu",
        function_name="mmmu_mcq",
        is_alpha=False,
    ),
    "mmmu_open": BenchmarkMetadata(
        name="MMMU Open",
        description="MMMU Open subset focusing on open-ended questions",
        category="core",
        tags=["multimodal", "open-ended", "images"],
        module_path="openbench.evals.mmmu",
        function_name="mmmu_open",
        is_alpha=False,
    ),
    "mmmu_pro": BenchmarkMetadata(
        name="MMMU-Pro",
        description="Enhanced multimodal MMMU-Pro benchmark with multiple-choice across many options and images",
        category="core",
        tags=[
            "multimodal",
            "multiple-choice",
            "reasoning",
            "images",
            "mmmu-pro",
        ],
        module_path="openbench.evals.mmmu_pro",
        function_name="mmmu_pro",
        is_alpha=False,
    ),
    "mmmu_pro_vision": BenchmarkMetadata(
        name="MMMU-Pro (Vision)",
        description="MMMU-Pro vision subset with images and multiple-choice questions",
        category="core",
        tags=["multimodal", "vision", "multiple-choice", "images", "mmmu-pro"],
        module_path="openbench.evals.mmmu_pro",
        function_name="mmmu_pro_vision",
        is_alpha=False,
    ),
    "arc_agi": BenchmarkMetadata(
        name="ARC-AGI",
        description="Abstraction and Reasoning Corpus for Artificial General Intelligence; specify version with -T version=1 or version=2",
        category="core",
        tags=[
            "reasoning",
            "pattern-recognition",
            "abstract-reasoning",
            "visual",
            "logic",
            "agi",
        ],
        module_path="openbench.evals.arc_agi",
        function_name="arc_agi",
    ),
    "arc_agi_1": BenchmarkMetadata(
        name="ARC-AGI-1",
        description="ARC-AGI dataset version 1",
        category="core",
        tags=[
            "reasoning",
            "pattern-recognition",
            "abstract-reasoning",
            "visual",
            "logic",
            "agi",
        ],
        module_path="openbench.evals.arc_agi",
        function_name="arc_agi_1",
    ),
    "arc_agi_2": BenchmarkMetadata(
        name="ARC-AGI-2",
        description="ARC-AGI dataset version 2",
        category="core",
        tags=[
            "reasoning",
            "pattern-recognition",
            "abstract-reasoning",
            "visual",
            "logic",
            "agi",
        ],
        module_path="openbench.evals.arc_agi",
        function_name="arc_agi_2",
    ),
    "livemcpbench": BenchmarkMetadata(
        name="LiveMCPBench",
        description="Benchmark for evaluating LLM agents on real-world tasks using the Model Context Protocol (MCP) - 95 tasks across different categories",
        category="core",
        tags=["mcp", "agents", "real-world", "tools", "graded"],
        module_path="openbench.evals.livemcpbench",
        function_name="livemcpbench",
        is_alpha=False,
    ),
}


def _normalize_benchmark_key(name: str) -> str:
    """Normalize benchmark keys so '-' and '_' are treated the same."""

    return name.replace("-", "_")


def _build_normalized_lookup(names: Iterable[str]) -> dict[str, str]:
    """Build a lookup mapping normalized benchmark keys to canonical names."""

    lookup: dict[str, str] = {}
    for key in names:
        normalized = _normalize_benchmark_key(key)
        existing = lookup.get(normalized)
        if existing and existing != key:
            raise ValueError(
                "Benchmark names cannot differ only by '-' vs '_' ("
                f"conflict between '{existing}' and '{key}')"
            )
        lookup[normalized] = key
    return lookup


_NORMALIZED_BENCHMARK_NAMES = _build_normalized_lookup(BENCHMARKS.keys())


def get_benchmark_metadata(name: str) -> Optional[BenchmarkMetadata]:
    """Get benchmark metadata by name."""
    metadata = BENCHMARKS.get(name)
    if metadata:
        return metadata

    canonical_name = _NORMALIZED_BENCHMARK_NAMES.get(_normalize_benchmark_key(name))
    if canonical_name:
        return BENCHMARKS[canonical_name]

    return None


def get_all_benchmarks(include_alpha: bool = False) -> dict[str, BenchmarkMetadata]:
    """Get all benchmark metadata.

    Args:
        include_alpha: Whether to include alpha/experimental benchmarks
    """
    if include_alpha:
        return BENCHMARKS
    return {name: meta for name, meta in BENCHMARKS.items() if not meta.is_alpha}


def get_benchmarks_by_category(
    category: str, include_alpha: bool = False
) -> dict[str, BenchmarkMetadata]:
    """Get all benchmarks in a category.

    Args:
        category: Category to filter by
        include_alpha: Whether to include alpha/experimental benchmarks
    """
    results = {
        name: meta for name, meta in BENCHMARKS.items() if meta.category == category
    }
    if not include_alpha:
        results = {name: meta for name, meta in results.items() if not meta.is_alpha}
    return results


def get_categories() -> List[str]:
    """Get all available categories."""
    return sorted(list(set(meta.category for meta in BENCHMARKS.values())))


def search_benchmarks(
    query: str, include_alpha: bool = False
) -> dict[str, BenchmarkMetadata]:
    """Search benchmarks by name, description, or tags.

    Args:
        query: Search query
        include_alpha: Whether to include alpha/experimental benchmarks
    """
    query = query.lower()
    results = {}

    for name, meta in BENCHMARKS.items():
        if not include_alpha and meta.is_alpha:
            continue
        if (
            query in meta.name.lower()
            or query in meta.description.lower()
            or any(query in tag.lower() for tag in meta.tags)
        ):
            results[name] = meta

    return results


# ============================================================================
# Task Loading for CLI
# ============================================================================


def _generate_task_registry(include_alpha: bool = True):
    """Generate task registry from config.

    Args:
        include_alpha: Whether to include alpha/experimental benchmarks
    """
    registry = {}
    for name, metadata in get_all_benchmarks(include_alpha=include_alpha).items():
        registry[name] = f"{metadata.module_path}.{metadata.function_name}"
    return registry


# Full registry including alpha benchmarks for backward compatibility
TASK_REGISTRY = _generate_task_registry(include_alpha=True)

_NORMALIZED_TASK_REGISTRY = _build_normalized_lookup(TASK_REGISTRY.keys())


def _import_module_from_path(path: Path) -> ModuleType:
    """
    Import a .py file or package directory as an anonymous module.
    """
    file_path = path
    if path.is_dir():
        file_path = path / "__init__.py"
        if not file_path.exists():
            raise ValueError(f"{path} is a directory but has no __init__.py")

    mod_name = f"_openbench_dyn_{uuid.uuid4().hex}"
    spec = importlib.util.spec_from_file_location(mod_name, str(file_path))
    if spec is None or spec.loader is None:
        raise ImportError(f"Cannot create import spec for {file_path}")

    module = importlib.util.module_from_spec(spec)

    # For packages, set up proper package structure for relative imports
    if path.is_dir():
        module.__package__ = mod_name
        sys.modules[mod_name] = module

        # Pre-load submodules to support relative imports
        for submodule_file in path.glob("*.py"):
            if submodule_file.name != "__init__.py":
                submodule_name = submodule_file.stem
                submodule_full_name = f"{mod_name}.{submodule_name}"
                submodule_spec = importlib.util.spec_from_file_location(
                    submodule_full_name, str(submodule_file)
                )
                if submodule_spec and submodule_spec.loader:
                    submodule = importlib.util.module_from_spec(submodule_spec)
                    submodule.__package__ = mod_name
                    sys.modules[submodule_full_name] = submodule
                    submodule_spec.loader.exec_module(submodule)
    else:
        sys.modules[mod_name] = module

    spec.loader.exec_module(module)
    return module


@lru_cache()
def load_task(benchmark_name: str, allow_alpha: bool = False) -> Callable:
    """
    Loads a task by benchmark name using the registry or from a local path.

    Args:
        benchmark_name (str): The name of the benchmark or path to a local eval.
        allow_alpha (bool): Whether to allow loading alpha/experimental benchmarks.

    Returns:
        Callable: The imported function object.

    Raises:
        ValueError: If the benchmark is not in the registry and not a valid path.
        ImportError: If the module cannot be imported.
        AttributeError: If the function does not exist in the module.
    """
    # Check if this is an alpha benchmark
    benchmark_meta = get_benchmark_metadata(benchmark_name)
    if benchmark_meta and benchmark_meta.is_alpha and not allow_alpha:
        raise ValueError(
            f"'{benchmark_name}' is an experimental/alpha benchmark. "
            f"Use --alpha flag to run it."
        )

    # Try registry first (registry names take precedence)
    import_path = TASK_REGISTRY.get(benchmark_name)
    if import_path is None:
        canonical_name = _NORMALIZED_TASK_REGISTRY.get(
            _normalize_benchmark_key(benchmark_name)
        )
        if canonical_name:
            import_path = TASK_REGISTRY[canonical_name]
            benchmark_name = canonical_name
    if import_path:
        module_path, func_name = import_path.rsplit(".", 1)
        module = importlib.import_module(module_path)
        return getattr(module, func_name)

    # Fallback to path-based loading
    path = Path(benchmark_name).expanduser()
    if path.exists():
        return _load_task_from_local_path(path)

    # Neither registry nor valid path
    raise ValueError(
        f"Unknown benchmark: '{benchmark_name}'. "
        f"Available benchmarks: {', '.join(TASK_REGISTRY.keys())}"
    )


def _load_task_from_local_path(path: Path) -> Callable:
    """
    Load a task from a local path containing __metadata__.

    Args:
        path: Path to a directory or .py file containing an eval

    Returns:
        Callable: The imported function object

    Raises:
        ValueError: If no valid __metadata__ is found
        AttributeError: If the function does not exist in the module
        ImportError: If the module cannot be imported
    """
    root_module = _import_module_from_path(path)
    metadata = getattr(root_module, "__metadata__", None)

    if not isinstance(metadata, BenchmarkMetadata):
        raise ValueError(f"{path} has no valid __metadata__")

    # Resolve module path relative to root module
    # For local evals, module_path is typically relative like "simpleqa.simpleqa"
    # We need to extract just the last part and combine with the root module name
    if metadata.module_path.startswith(root_module.__name__):
        full_module_name = metadata.module_path
    else:
        # For paths like "simpleqa.simpleqa", we want the last component "simpleqa"
        module_components = metadata.module_path.split(".")
        module_name = module_components[-1]  # Take the last component
        full_module_name = f"{root_module.__name__}.{module_name}"

    try:
        module = importlib.import_module(full_module_name)
    except ImportError as e:
        raise ImportError(f"Cannot import module '{full_module_name}': {e}")

    try:
        return getattr(module, metadata.function_name)
    except AttributeError:
        raise AttributeError(
            f"Function '{metadata.function_name}' not found in module '{full_module_name}'"
        )


def get_eval_metadata(path_like: str) -> BenchmarkMetadata | None:
    """
    Best-effort extraction of __metadata__ for path-based evals.
    Returns None for registry-based benchmarks or when no metadata is present.
    """
    p = Path(path_like).expanduser()
    if not p.exists():
        return None

    try:
        module = _import_module_from_path(p)
        meta = getattr(module, "__metadata__", None)
        return meta if isinstance(meta, BenchmarkMetadata) else None
    except Exception:
        return None<|MERGE_RESOLUTION|>--- conflicted
+++ resolved
@@ -520,7 +520,6 @@
         module_path="openbench.evals.matharena.hmmt_feb_2025.hmmt_feb_2025",
         function_name="hmmt_feb_2025",
     ),
-<<<<<<< HEAD
     # Note: bbh() function exists for programmatic access but not CLI due to list[Task] return type
     # Use individual tasks: bbh_causal_judgment, bbh_date_understanding, etc.
     "bbh_causal_judgment": BenchmarkMetadata(
@@ -720,7 +719,7 @@
         ],
         module_path="openbench.evals.bigbench_hard",
         function_name="bbh_tracking_shuffled_objects_three_objects",
-=======
+    ),
     "medmcqa": BenchmarkMetadata(
         name="MedMCQA",
         description="Medical multiple-choice questions from Indian medical entrance exams (AIIMS & NEET PG)",
@@ -784,7 +783,6 @@
         tags=["multiple-choice", "science", "commonsense-reasoning"],
         module_path="openbench.evals.arc",
         function_name="arc_challenge",
->>>>>>> 947522dd
     ),
     "boolq": BenchmarkMetadata(
         name="BoolQ",
