--- conflicted
+++ resolved
@@ -324,7 +324,6 @@
         module_path="openbench.evals.matharena.hmmt_feb_2025.hmmt_feb_2025",
         function_name="hmmt_feb_2025",
     ),
-<<<<<<< HEAD
     "lcb": BenchmarkMetadata(
         name="LCB",
         description="LiveCodeBench",
@@ -332,15 +331,14 @@
         tags=["code-generation"],
         module_path="openbench.evals.lcb",
         function_name="lcb",
-=======
-    "scicode": BenchmarkMetadata(
+    ),
+      "scicode": BenchmarkMetadata(
         name="SCICode",
         description="SCICode",
         category="core",
         tags=["code-generation"],
         module_path="openbench.evals.scicode",
         function_name="scicode",
->>>>>>> acc600f4
     ),
 }
 
