"""Inspect AI scorer adapter powered by FactScoreLite."""

from __future__ import annotations

import asyncio
import math
import os
from dataclasses import dataclass
from pathlib import Path
from typing import Any, Callable, Dict, List

from inspect_ai.scorer import Score, mean, scorer, Target
from inspect_ai.solver import TaskState

from openbench.metrics.factscore import factscore_metrics
from openbench.utils.factscore_cache import (
    cache_dir,
    knowledge_db_path,
    resolve_cache_root,
)
from openbench.utils.factscore_wiki import KnowledgeSourceError, WikipediaRetriever

try:  # pragma: no cover - import guarded for optional dependency
<<<<<<< HEAD
    from FactScoreLite import (  # type: ignore[import-not-found]
=======
    from FactScoreLite import (  # type: ignore[import-not-found, import-untyped]
>>>>>>> 0ab746dd
        AtomicFactGenerator,
        FactScorer,
        configs as factscorelite_configs,
    )
except ImportError as exc:  # pragma: no cover - exercised when dependency missing
    raise RuntimeError(
        "FactScoreLite scorer requires the 'factscorelite' package."
    ) from exc


@dataclass
class FactScoreConfig:
    """Configuration for running FactScoreLite scoring."""

    openai_model: str = "gpt-4o-mini"
    knowledge_source: str | None = "enwiki-20230401"
    gamma: int = 10
    cache_root: str | None = None
    passages: int = 8


def _normalise_model_name(model_name: str) -> str:
    if model_name.lower() in {"retrieval+chatgpt", "chatgpt"}:
        return "gpt-4o-mini"
    return model_name


def _ensure_openai_key() -> None:
    if "OPENAI_API_KEY" not in os.environ or not os.environ["OPENAI_API_KEY"].strip():
        raise RuntimeError(
            "OPENAI_API_KEY environment variable is required but not set. "
            "Set it via: export OPENAI_API_KEY='your-key'"
        )


def _ensure_nltk_resources() -> None:
    try:
<<<<<<< HEAD
        import nltk  # type: ignore[import-not-found]
=======
        import nltk  # type: ignore[import-not-found, import-untyped]
>>>>>>> 0ab746dd
    except ImportError as exc:  # pragma: no cover - safeguarded by optional deps
        raise RuntimeError(
            "FactScoreLite scorer requires the 'nltk' package. Install with `pip install openbench[factscore]`."
        ) from exc

    required = [
        ("tokenizers/punkt", "punkt"),
        ("tokenizers/punkt_tab", "punkt_tab"),
    ]

    for resource_path, download_name in required:
        try:
            nltk.data.find(resource_path)
        except LookupError:
            nltk.download(download_name, quiet=True)


def _resolve_db_path(cache_root: Path, knowledge_source: str | None) -> Path:
    if not knowledge_source:
        knowledge_source = "enwiki-20230401"

    candidate = Path(knowledge_source).expanduser()
    if candidate.suffix == ".db" and candidate.exists():
        return candidate.resolve()

    filename = candidate.name
    if not filename.endswith(".db"):
        filename = f"{filename}.db"

    return knowledge_db_path(cache_root, filename=filename)


# Global registry to track active FactScore runners for cleanup
_active_runners: List[_FactScoreLiteRunner] = []
_runners_lock = asyncio.Lock()


class _FactScoreLiteRunner:
    """Serialises FactScoreLite calls and manages shared state."""

    def __init__(self, cfg: FactScoreConfig):
        self.cfg = cfg
        self._init_lock = asyncio.Lock()
        self._run_lock = asyncio.Lock()
        self._initialized = False
        self._atomic_generator: AtomicFactGenerator | None = None
        self._fact_scorer: FactScorer | None = None
        self._retriever: WikipediaRetriever | None = None
        self._cache_root: Path | None = None
        self._registered = False

    async def _ensure_initialized(self) -> None:
        if self._initialized:
            return
        async with self._init_lock:
            if self._initialized:
                return
            self._initialize()
            self._initialized = True
            # Register for cleanup on first initialization
            if not self._registered:
                await _register_runner(self)
                self._registered = True

    def _initialize(self) -> None:
        _ensure_openai_key()
        _ensure_nltk_resources()

        cache_root = resolve_cache_root(self.cfg.cache_root)
        self._cache_root = cache_root

        # Configure FactScoreLite persistent state under cache root.
        lite_cache_dir = cache_dir(cache_root) / "factscorelite"
        lite_cache_dir.mkdir(parents=True, exist_ok=True)

        facts_path = lite_cache_dir / "facts.json"
        decisions_path = lite_cache_dir / "decisions.json"
        for path in (facts_path, decisions_path):
            if path.exists():
                path.unlink()

        factscorelite_configs.facts_db_path = str(facts_path)
        factscorelite_configs.decisions_db_path = str(decisions_path)
        factscorelite_configs.model_name = _normalise_model_name(self.cfg.openai_model)

        self._atomic_generator = AtomicFactGenerator()
        self._fact_scorer = FactScorer()

        db_path = _resolve_db_path(cache_root, self.cfg.knowledge_source)
        retrieval_cache = (
            cache_dir(cache_root) / "factscorelite" / "knowledge_cache.json"
        )
        self._retriever = WikipediaRetriever(
            db_path=db_path,
            cache_path=retrieval_cache,
            num_passages=self.cfg.passages,
        )

    async def score(
        self, topic: str, generation: str, query: str | None
    ) -> Dict[str, Any]:
        await self._ensure_initialized()
        assert self._atomic_generator is not None
        assert self._fact_scorer is not None
        assert self._retriever is not None

        async with self._run_lock:
            return await asyncio.to_thread(self._score_sync, topic, generation, query)

    def _score_sync(
        self, topic: str, generation: str, query: str | None
    ) -> Dict[str, Any]:
        assert self._atomic_generator is not None
        assert self._fact_scorer is not None
        assert self._retriever is not None

        knowledge_source = self._retriever.get_knowledge(topic, query)

        facts_by_sentence = self._atomic_generator.run(generation)
        facts: list[str] = [
            fact.strip()
            for _sentence, atomics in facts_by_sentence
            for fact in atomics
            if fact and fact.strip()
        ]

        if not facts:
            return {
                "facts": [],
                "decisions": [],
                "score": 0.0,
                "init_score": 0.0,
                "num_facts_per_response": 0.0,
            }

        decisions = self._fact_scorer.get_score(
            facts=facts, knowledge_source=knowledge_source
        )

        supported_values = [
            1.0 if decision.get("is_supported") else 0.0 for decision in decisions
        ]
        if not supported_values:
            init_score = 0.0
        else:
            init_score = float(sum(supported_values) / len(supported_values))

        score = init_score
        if self.cfg.gamma and len(decisions) > 0:
            if len(decisions) >= self.cfg.gamma:
                penalty = 1.0
            else:
                penalty = math.exp(1 - self.cfg.gamma / max(len(decisions), 1))
            score = penalty * init_score

        return {
            "facts": facts,
            "decisions": decisions,
            "score": score,
            "init_score": init_score,
            "num_facts_per_response": len(facts),
        }

    async def close(self) -> None:
        """Close and cleanup resources, ensuring cache is persisted."""
        async with self._init_lock:
            if self._retriever is not None:
                self._retriever.close()


async def _register_runner(runner: _FactScoreLiteRunner) -> None:
    """Register a runner for cleanup tracking."""
    async with _runners_lock:
        if runner not in _active_runners:
            _active_runners.append(runner)


async def _unregister_runner(runner: _FactScoreLiteRunner) -> None:
    """Unregister a runner after cleanup."""
    async with _runners_lock:
        if runner in _active_runners:
            _active_runners.remove(runner)


async def cleanup_factscore_runners() -> None:
    """Close and cleanup all active FactScore runners.

    This ensures that the Wikipedia cache is persisted to disk via WikipediaRetriever.close().
    Should be called at the end of evaluation to guarantee cache is saved.
    """
    async with _runners_lock:
        runners_to_close = list(_active_runners)

    for runner in runners_to_close:
        try:
            await runner.close()
        except Exception:
            # Silently ignore cleanup errors
            pass
        finally:
            await _unregister_runner(runner)


@scorer(metrics=[mean(), factscore_metrics()])  # type: ignore[arg-type]
def factscore_scorer(
    model_name: str = "retrieval+ChatGPT",
    knowledge_source: str | None = "enwiki-20230401",
    gamma: int = 10,
    cache_root: str | None = None,
    passages: int = 8,
) -> Callable[[TaskState, Target], Any]:
    """Create a scorer that evaluates generations using FactScoreLite."""

    cfg = FactScoreConfig(
        openai_model=_normalise_model_name(model_name),
        knowledge_source=knowledge_source,
        gamma=gamma,
        cache_root=cache_root,
        passages=passages,
    )

    runner = _FactScoreLiteRunner(cfg)

    async def score(state: TaskState, target: Target | None = None) -> Score:
        _ = target
        topic = None
        if isinstance(state.metadata, dict):
            topic = state.metadata.get("topic")
        if not topic and state.sample_id and hasattr(state, "sample_id"):
            if isinstance(state.sample_id, dict) and "metadata" in state.sample_id:
                topic = state.sample_id.get("metadata", {}).get("topic")  # type: ignore[union-attr]
        if not topic and state.sample_id:
            topic = state.sample_id

        topic = str(topic) if topic else ""
        if not topic.strip():
            raise RuntimeError(
                "FactScoreLite scorer requires the sample metadata to include a 'topic'."
            )

        generation = state.output.completion if state.output else ""
        generation = generation or ""

        if not generation.strip():
            return Score(
                value=0.0,
                answer=generation,
                metadata={
                    "topic": topic,
                    "responded": False,
                    "factscore": 0.0,
                    "init_score": 0.0,
                    "facts_per_response": 0.0,
                    "decisions": [],
                    "respond_ratio_sample": 0.0,
                    "respond_ratio_batch": None,
                    "raw_result": {
                        "facts": [],
                        "decisions": [],
                        "score": 0.0,
                        "init_score": 0.0,
                        "num_facts_per_response": 0.0,
                    },
                },
            )

        query = getattr(state, "input_text", None)

        try:
            result = await runner.score(topic=topic, generation=generation, query=query)
        except KnowledgeSourceError as exc:
            raise RuntimeError(str(exc)) from exc

        raw_score = result.get("score", 0.0) or 0.0
        init_score = result.get("init_score", 0.0) or 0.0
        facts_per_response = result.get("num_facts_per_response", 0)
        decisions: List[Any] = result.get("decisions", [])
        responded = bool(decisions)

        metadata: Dict[str, Any] = {
            "topic": topic,
            "factscore": float(raw_score),
            "init_score": float(init_score),
            "responded": responded,
            "facts_per_response": float(facts_per_response),
            "decisions": decisions,
            "respond_ratio_sample": 1.0 if responded else 0.0,
            "respond_ratio_batch": None,
            "raw_result": result,
        }

        return Score(
            value=float(raw_score),
            answer=generation,
            metadata=metadata,
        )

    return score<|MERGE_RESOLUTION|>--- conflicted
+++ resolved
@@ -21,11 +21,7 @@
 from openbench.utils.factscore_wiki import KnowledgeSourceError, WikipediaRetriever
 
 try:  # pragma: no cover - import guarded for optional dependency
-<<<<<<< HEAD
-    from FactScoreLite import (  # type: ignore[import-not-found]
-=======
     from FactScoreLite import (  # type: ignore[import-not-found, import-untyped]
->>>>>>> 0ab746dd
         AtomicFactGenerator,
         FactScorer,
         configs as factscorelite_configs,
@@ -63,11 +59,7 @@
 
 def _ensure_nltk_resources() -> None:
     try:
-<<<<<<< HEAD
-        import nltk  # type: ignore[import-not-found]
-=======
         import nltk  # type: ignore[import-not-found, import-untyped]
->>>>>>> 0ab746dd
     except ImportError as exc:  # pragma: no cover - safeguarded by optional deps
         raise RuntimeError(
             "FactScoreLite scorer requires the 'nltk' package. Install with `pip install openbench[factscore]`."
