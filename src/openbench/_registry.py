--- conflicted
+++ resolved
@@ -50,15 +50,13 @@
 
     return NousAPI
 
-
-<<<<<<< HEAD
 @modelapi(name="lambda")
 def lambda_provider() -> Type[ModelAPI]:
     """Register Lambda provider."""
     from .model._providers.lambda_ai import LambdaAPI
 
     return LambdaAPI
-=======
+  
 @modelapi(name="baseten")
 def baseten() -> Type[ModelAPI]:
     """Register Baseten provider."""
@@ -73,7 +71,7 @@
     from .model._providers.hyperbolic import HyperbolicAPI
 
     return HyperbolicAPI
->>>>>>> 4ebf723c
+  
 
 
 # Task Registration
