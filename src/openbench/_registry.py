"""
Registry for inspect_ai extensions (model providers and tasks).
This module is the entry point for inspect_ai to discover our extensions.
"""

from typing import Type
from inspect_ai.model import ModelAPI
from inspect_ai.model._registry import modelapi


# Model Provider Registration


@modelapi(name="huggingface")
def huggingface() -> Type[ModelAPI]:
    """Register Hugging Face Inference Providers router provider."""
    from .model._providers.huggingface import HFInferenceProvidersAPI

    return HFInferenceProvidersAPI


@modelapi(name="cerebras")
def cerebras() -> Type[ModelAPI]:
    """Register Cerebras provider."""
    from .model._providers.cerebras import CerebrasAPI

    return CerebrasAPI


@modelapi(name="sambanova")
def sambanova() -> Type[ModelAPI]:
    """Register SambaNova provider."""
    from .model._providers.sambanova import SambaNovaAPI

    return SambaNovaAPI


@modelapi(name="nebius")
def nebius() -> Type[ModelAPI]:
    """Register Nebius provider."""
    from .model._providers.nebius import NebiusAPI

    return NebiusAPI


@modelapi(name="nous")
def nous() -> Type[ModelAPI]:
    """Register Nous Research provider."""
    from .model._providers.nous import NousAPI

    return NousAPI


@modelapi(name="lambda")
def lambda_provider() -> Type[ModelAPI]:
    """Register Lambda provider."""
    from .model._providers.lambda_ai import LambdaAPI

    return LambdaAPI


@modelapi(name="baseten")
def baseten() -> Type[ModelAPI]:
    """Register Baseten provider."""
    from .model._providers.baseten import BasetenAPI

    return BasetenAPI


@modelapi(name="hyperbolic")
def hyperbolic() -> Type[ModelAPI]:
    """Register Hyperbolic provider."""
    from .model._providers.hyperbolic import HyperbolicAPI

    return HyperbolicAPI


@modelapi(name="novita")
def novita() -> Type[ModelAPI]:
    """Register Novita provider."""
    from .model._providers.novita import NovitaAPI

    return NovitaAPI


@modelapi(name="parasail")
def parasail() -> Type[ModelAPI]:
    """Register Parasail provider."""
    from .model._providers.parasail import ParasailAPI

    return ParasailAPI


@modelapi(name="crusoe")
def crusoe() -> Type[ModelAPI]:
    """Register Crusoe provider."""
    from .model._providers.crusoe import CrusoeAPI

    return CrusoeAPI


@modelapi(name="deepinfra")
def deepinfra() -> Type[ModelAPI]:
    """Register DeepInfra provider."""
    from .model._providers.deepinfra import DeepInfraAPI

    return DeepInfraAPI


@modelapi(name="ai21")
def ai21() -> Type[ModelAPI]:
    """Register AI21 Labs provider."""
    from .model._providers.ai21 import AI21API

    return AI21API


@modelapi(name="minimax")
def minimax() -> Type[ModelAPI]:
    """Register MiniMax provider."""
    from .model._providers.minimax import MiniMaxAPI

    return MiniMaxAPI


@modelapi(name="friendli")
def friendli() -> Type[ModelAPI]:
    """Register Friendli provider."""
    from .model._providers.friendli import FriendliAPI

    return FriendliAPI


@modelapi(name="reka")
def reka() -> Type[ModelAPI]:
    """Register Reka provider."""
    from .model._providers.reka import RekaAPI

    return RekaAPI


@modelapi(name="cohere")
def cohere() -> Type[ModelAPI]:
    """Register Cohere provider."""
    from .model._providers.cohere import CohereAPI

    return CohereAPI


@modelapi(name="moonshot")
def moonshot() -> Type[ModelAPI]:
    """Register Moonshot provider."""
    from .model._providers.moonshot import MoonshotAPI

    return MoonshotAPI


@modelapi(name="vercel")
def vercel() -> Type[ModelAPI]:
    """Register Vercel AI Gateway provider."""
    from .model._providers.vercel import VercelAPI

    return VercelAPI


<<<<<<< HEAD
@modelapi(name="openai_compatible")
def openai_compatible() -> Type[ModelAPI]:
    """Register OpenAI-compatible provider."""
    from .model._providers.openai_compatible import OpenAICompatibleProviderAPI

    return OpenAICompatibleProviderAPI
=======
@modelapi(name="groq")
def groq() -> Type[ModelAPI]:
    """Register Groq provider (OpenBench implementation overriding Inspect)."""
    from .model._providers.groq import GroqAPI

    return GroqAPI
>>>>>>> c34a5a36


# Task Registration

# Core benchmarks
from .evals.drop import drop  # noqa: F401, E402
from .evals.gpqa_diamond import gpqa_diamond  # noqa: F401, E402
from .evals.graphwalks import graphwalks  # noqa: F401, E402
from .evals.healthbench import healthbench, healthbench_hard, healthbench_consensus  # noqa: F401, E402
from .evals.hle import hle, hle_text  # noqa: F401, E402
from .evals.humaneval import humaneval  # noqa: F401, E402
from .evals.math import math, math_500  # noqa: F401, E402
from .evals.mgsm import mgsm, mgsm_en, mgsm_latin, mgsm_non_latin  # noqa: F401, E402
from .evals.mmlu import mmlu  # noqa: F401, E402
from .evals.mmlu_pro import mmlu_pro  # noqa: F401, E402
from .evals.mrcr import openai_mrcr, openai_mrcr_2n, openai_mrcr_4n, openai_mrcr_8n  # noqa: F401, E402
from .evals.musr import musr  # noqa: F401, E402
from .evals.openbookqa import openbookqa  # noqa: F401, E402
from .evals.simpleqa import simpleqa  # noqa: F401, E402
from .evals.supergpqa import supergpqa  # noqa: F401, E402
from .evals.mmmu import (  # noqa: F401, E402
    mmmu,
    mmmu_accounting,
    mmmu_agriculture,
    mmmu_architecture_and_engineering,
    mmmu_art,
    mmmu_art_theory,
    mmmu_basic_medical_science,
    mmmu_biology,
    mmmu_chemistry,
    mmmu_clinical_medicine,
    mmmu_computer_science,
    mmmu_design,
    mmmu_diagnostics_and_laboratory_medicine,
    mmmu_economics,
    mmmu_electronics,
    mmmu_energy_and_power,
    mmmu_finance,
    mmmu_geography,
    mmmu_history,
    mmmu_literature,
    mmmu_manage,
    mmmu_marketing,
    mmmu_materials,
    mmmu_math,
    mmmu_mechanical_engineering,
    mmmu_music,
    mmmu_pharmacy,
    mmmu_physics,
    mmmu_psychology,
    mmmu_public_health,
    mmmu_sociology,
)

# MathArena benchmarks
from .evals.matharena.aime_2023_I.aime_2023_I import aime_2023_I  # noqa: F401, E402
from .evals.matharena.aime_2023_II.aime_2023_II import aime_2023_II  # noqa: F401, E402
from .evals.matharena.aime_2024_I.aime_2024_I import aime_2024_I  # noqa: F401, E402
from .evals.matharena.aime_2024_II.aime_2024_II import aime_2024_II  # noqa: F401, E402
from .evals.matharena.aime_2024.aime_2024 import aime_2024  # noqa: F401, E402
from .evals.matharena.aime_2025.aime_2025 import aime_2025  # noqa: F401, E402
from .evals.matharena.aime_2025_II.aime_2025_II import aime_2025_II  # noqa: F401, E402
from .evals.matharena.brumo_2025.brumo_2025 import brumo_2025  # noqa: F401, E402
from .evals.matharena.hmmt_feb_2023.hmmt_feb_2023 import hmmt_feb_2023  # noqa: F401, E402
from .evals.matharena.hmmt_feb_2024.hmmt_feb_2024 import hmmt_feb_2024  # noqa: F401, E402
from .evals.matharena.hmmt_feb_2025.hmmt_feb_2025 import hmmt_feb_2025  # noqa: F401, E402<|MERGE_RESOLUTION|>--- conflicted
+++ resolved
@@ -163,21 +163,20 @@
     return VercelAPI
 
 
-<<<<<<< HEAD
 @modelapi(name="openai_compatible")
 def openai_compatible() -> Type[ModelAPI]:
     """Register OpenAI-compatible provider."""
     from .model._providers.openai_compatible import OpenAICompatibleProviderAPI
 
     return OpenAICompatibleProviderAPI
-=======
+
+
 @modelapi(name="groq")
 def groq() -> Type[ModelAPI]:
     """Register Groq provider (OpenBench implementation overriding Inspect)."""
     from .model._providers.groq import GroqAPI
 
     return GroqAPI
->>>>>>> c34a5a36
 
 
 # Task Registration
