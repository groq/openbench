--- conflicted
+++ resolved
@@ -51,14 +51,6 @@
     return NousAPI
 
 
-<<<<<<< HEAD
-@modelapi(name="novita")
-def novita() -> Type[ModelAPI]:
-    """Register Novita provider."""
-    from .model._providers.novita import NovitaAPI
-
-    return NovitaAPI
-=======
 @modelapi(name="baseten")
 def baseten() -> Type[ModelAPI]:
     """Register Baseten provider."""
@@ -73,7 +65,14 @@
     from .model._providers.hyperbolic import HyperbolicAPI
 
     return HyperbolicAPI
->>>>>>> 4ebf723c
+
+
+@modelapi(name="novita")
+def novita() -> Type[ModelAPI]:
+    """Register Novita provider."""
+    from .model._providers.novita import NovitaAPI
+
+    return NovitaAPI
 
 
 # Task Registration
