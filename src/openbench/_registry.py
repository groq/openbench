--- conflicted
+++ resolved
@@ -302,16 +302,13 @@
 from .evals import xstorycloze  # noqa: F401, E402
 from .evals import xwinograd  # noqa: F401, E402
 
-<<<<<<< HEAD
 # Knowledge QA benchmarks
 from .evals import logiqa  # noqa: F401, E402
 from .evals import mathqa  # noqa: F401, E402
 from .evals import sciq  # noqa: F401, E402
 from .evals import truthfulqa  # noqa: F401, E402
-=======
 # Linguistic Phenomena benchmarks
 from .evals import blimp  # noqa: F401, E402
->>>>>>> 425d7e60
 
 # MathArena benchmarks
 from .evals.matharena.aime_2023_I.aime_2023_I import aime_2023_I  # noqa: F401, E402
