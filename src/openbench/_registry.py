"""
Registry for inspect_ai extensions (model providers and tasks).
This module is the entry point for inspect_ai to discover our extensions.
"""

from typing import Type
from inspect_ai.model import ModelAPI
from inspect_ai.model._registry import modelapi


# Model Provider Registration


@modelapi(name="huggingface")
def huggingface() -> Type[ModelAPI]:
    """Register Hugging Face Inference Providers router provider."""
    from .model._providers.huggingface import HFInferenceProvidersAPI

    return HFInferenceProvidersAPI


@modelapi(name="cerebras")
def cerebras() -> Type[ModelAPI]:
    """Register Cerebras provider."""
    from .model._providers.cerebras import CerebrasAPI

    return CerebrasAPI


@modelapi(name="sambanova")
def sambanova() -> Type[ModelAPI]:
    """Register SambaNova provider."""
    from .model._providers.sambanova import SambaNovaAPI

    return SambaNovaAPI


@modelapi(name="nebius")
def nebius() -> Type[ModelAPI]:
    """Register Nebius provider."""
    from .model._providers.nebius import NebiusAPI

    return NebiusAPI


@modelapi(name="nous")
def nous() -> Type[ModelAPI]:
    """Register Nous Research provider."""
    from .model._providers.nous import NousAPI

    return NousAPI


@modelapi(name="lambda")
def lambda_provider() -> Type[ModelAPI]:
    """Register Lambda provider."""
    from .model._providers.lambda_ai import LambdaAPI

    return LambdaAPI


@modelapi(name="baseten")
def baseten() -> Type[ModelAPI]:
    """Register Baseten provider."""
    from .model._providers.baseten import BasetenAPI

    return BasetenAPI


@modelapi(name="hyperbolic")
def hyperbolic() -> Type[ModelAPI]:
    """Register Hyperbolic provider."""
    from .model._providers.hyperbolic import HyperbolicAPI

    return HyperbolicAPI


@modelapi(name="novita")
def novita() -> Type[ModelAPI]:
    """Register Novita provider."""
    from .model._providers.novita import NovitaAPI

    return NovitaAPI


@modelapi(name="parasail")
def parasail() -> Type[ModelAPI]:
    """Register Parasail provider."""
    from .model._providers.parasail import ParasailAPI

    return ParasailAPI


@modelapi(name="crusoe")
def crusoe() -> Type[ModelAPI]:
    """Register Crusoe provider."""
    from .model._providers.crusoe import CrusoeAPI

    return CrusoeAPI


@modelapi(name="deepinfra")
def deepinfra() -> Type[ModelAPI]:
    """Register DeepInfra provider."""
    from .model._providers.deepinfra import DeepInfraAPI

    return DeepInfraAPI


@modelapi(name="ai21")
def ai21() -> Type[ModelAPI]:
    """Register AI21 Labs provider."""
    from .model._providers.ai21 import AI21API

    return AI21API


@modelapi(name="minimax")
def minimax() -> Type[ModelAPI]:
    """Register MiniMax provider."""
    from .model._providers.minimax import MiniMaxAPI

    return MiniMaxAPI


@modelapi(name="friendli")
def friendli() -> Type[ModelAPI]:
    """Register Friendli provider."""
    from .model._providers.friendli import FriendliAPI

    return FriendliAPI


@modelapi(name="reka")
def reka() -> Type[ModelAPI]:
    """Register Reka provider."""
    from .model._providers.reka import RekaAPI

    return RekaAPI


@modelapi(name="cohere")
def cohere() -> Type[ModelAPI]:
    """Register Cohere provider."""
    from .model._providers.cohere import CohereAPI

    return CohereAPI


@modelapi(name="moonshot")
def moonshot() -> Type[ModelAPI]:
    """Register Moonshot provider."""
    from .model._providers.moonshot import MoonshotAPI

    return MoonshotAPI


@modelapi(name="vercel")
def vercel() -> Type[ModelAPI]:
    """Register Vercel AI Gateway provider."""
    from .model._providers.vercel import VercelAPI

    return VercelAPI


@modelapi(name="openrouter")
def openrouter() -> Type[ModelAPI]:
    """Register OpenRouter provider."""
    from .model._providers.openrouter import OpenRouterAPI

    return OpenRouterAPI


def _override_builtin_groq_provider():
    """Replace Inspect AI's built-in groq provider with enhanced openbench version."""
    from inspect_ai._util.registry import _registry
    from .model._providers.groq import GroqAPI
    from inspect_ai.model._registry import modelapi

    @modelapi(name="groq")
    def openbench_groq_override():
        return GroqAPI

    # Force override the inspect_ai/groq entry with openbench implementation
    _registry["modelapi:inspect_ai/groq"] = openbench_groq_override

    return openbench_groq_override


def _override_builtin_openrouter_provider():
    """Replace Inspect AI's built-in openrouter provider with enhanced openbench version."""
    from inspect_ai._util.registry import _registry
    from .model._providers.openrouter import OpenRouterAPI
    from inspect_ai.model._registry import modelapi

    @modelapi(name="openrouter")
    def openbench_openrouter_override():
        return OpenRouterAPI

    # Force override the inspect_ai/openrouter entry with openbench implementation
    _registry["modelapi:inspect_ai/openrouter"] = openbench_openrouter_override

    return openbench_openrouter_override


# Execute the overrides
_override_builtin_groq_provider()
_override_builtin_openrouter_provider()


# Task Registration

# Core benchmarks
from .evals.arc import arc_easy, arc_challenge  # noqa: F401, E402
from .evals import bigbench, bigbench_hard, global_mmlu  # noqa: F401, E402
from .evals.clockbench import clockbench  # noqa: F401, E402
from .evals.drop import drop  # noqa: F401, E402
from .evals.gpqa_diamond import gpqa_diamond  # noqa: F401, E402
from .evals.gpqa import gpqa  # noqa: F401, E402
from .evals.graphwalks import graphwalks  # noqa: F401, E402
from .evals.headqa import headqa, headqa_en, headqa_es  # noqa: F401, E402
from .evals.healthbench import healthbench, healthbench_hard, healthbench_consensus  # noqa: F401, E402
from .evals.hellaswag import hellaswag  # noqa: F401, E402
from .evals.hle import hle, hle_text  # noqa: F401, E402
from .evals.humaneval import humaneval  # noqa: F401, E402
from .evals.exercism.exercism import (  # noqa: F401, E402
    exercism,
    exercism_python,
    exercism_javascript,
    exercism_go,
    exercism_java,
    exercism_rust,
)
from .evals.livemcpbench import livemcpbench  # noqa: F401, E402
from .evals.math import math, math_500  # noqa: F401, E402
from .evals.mbpp import mbpp  # noqa: F401, E402
from .evals.medmcqa import medmcqa  # noqa: F401, E402
from .evals.medqa import medqa  # noqa: F401, E402
from .evals.mgsm import mgsm, mgsm_en, mgsm_latin, mgsm_non_latin  # noqa: F401, E402
from .evals.mmlu import mmlu  # noqa: F401, E402
from .evals.mmlu_pro import mmlu_pro  # noqa: F401, E402
from .evals.mrcr import openai_mrcr, openai_mrcr_2n, openai_mrcr_4n, openai_mrcr_8n  # noqa: F401, E402
from .evals.mmstar import mmstar  # noqa: F401, E402
from .evals.musr import musr  # noqa: F401, E402
from .evals.openbookqa import openbookqa  # noqa: F401, E402
from .evals.pubmedqa import pubmedqa  # noqa: F401, E402
from .evals.piqa import piqa  # noqa: F401, E402
from .evals.prost import prost  # noqa: F401, E402
from .evals.scicode import scicode  # noqa: F401, E402
from .evals.swag import swag  # noqa: F401, E402
from .evals.simpleqa import simpleqa  # noqa: F401, E402
from .evals.tumlu import tumlu  # noqa: F401, E402
from .evals.winogrande import winogrande  # noqa: F401, E402
from .evals.wsc273 import wsc273  # noqa: F401, E402
from .evals.detailbench import detailbench  # noqa: F401, E402
from .evals.supergpqa import supergpqa  # noqa: F401, E402
from .evals.mmmlu import mmmlu  # noqa: F401, E402
from .evals.mmmu import (  # noqa: F401, E402
    mmmu,
    mmmu_mcq,
    mmmu_open,
    mmmu_accounting,
    mmmu_agriculture,
    mmmu_architecture_and_engineering,
    mmmu_art,
    mmmu_art_theory,
    mmmu_basic_medical_science,
    mmmu_biology,
    mmmu_chemistry,
    mmmu_clinical_medicine,
    mmmu_computer_science,
    mmmu_design,
    mmmu_diagnostics_and_laboratory_medicine,
    mmmu_economics,
    mmmu_electronics,
    mmmu_energy_and_power,
    mmmu_finance,
    mmmu_geography,
    mmmu_history,
    mmmu_literature,
    mmmu_manage,
    mmmu_marketing,
    mmmu_materials,
    mmmu_math,
    mmmu_mechanical_engineering,
    mmmu_music,
    mmmu_pharmacy,
    mmmu_physics,
    mmmu_psychology,
    mmmu_public_health,
    mmmu_sociology,
)
from .evals.mmmu_pro import mmmu_pro, mmmu_pro_vision  # noqa: F401, E402
from .evals.arc_agi import arc_agi, arc_agi_1, arc_agi_2  # noqa: F401, E402

# GLUE/SuperGLUE benchmarks
from .evals import anli  # noqa: F401, E402
from .evals import glue  # noqa: F401, E402
from .evals import glue_standard  # noqa: F401, E402

# Cross-lingual benchmarks
from .evals import xcopa  # noqa: F401, E402
from .evals import xstorycloze  # noqa: F401, E402
from .evals import xwinograd  # noqa: F401, E402

# AGIEval benchmarks
from .evals import agieval  # noqa: F401, E402

# Ethics & Social Understanding benchmarks
from .evals import ethics  # noqa: F401, E402
from .evals import social_iqa  # noqa: F401, E402
from .evals import toxigen  # noqa: F401, E402

# Reading Comprehension benchmarks
from .evals import race  # noqa: F401, E402
from .evals import qa4mre  # noqa: F401, E402
from .evals import qasper  # noqa: F401, E402

# Knowledge QA benchmarks
from .evals import logiqa  # noqa: F401, E402
from .evals import mathqa  # noqa: F401, E402
from .evals import sciq  # noqa: F401, E402
from .evals import truthfulqa  # noqa: F401, E402

# Linguistic Phenomena benchmarks
from .evals import blimp  # noqa: F401, E402

# MathArena benchmarks
from .evals.matharena.aime_2023_I.aime_2023_I import aime_2023_I  # noqa: F401, E402
from .evals.matharena.aime_2023_II.aime_2023_II import aime_2023_II  # noqa: F401, E402
from .evals.matharena.aime_2024_I.aime_2024_I import aime_2024_I  # noqa: F401, E402
from .evals.matharena.aime_2024_II.aime_2024_II import aime_2024_II  # noqa: F401, E402
from .evals.matharena.aime_2024.aime_2024 import aime_2024  # noqa: F401, E402
from .evals.matharena.aime_2025.aime_2025 import aime_2025  # noqa: F401, E402
from .evals.matharena.aime_2025_II.aime_2025_II import aime_2025_II  # noqa: F401, E402
from .evals.matharena.brumo_2025.brumo_2025 import brumo_2025  # noqa: F401, E402
from .evals.matharena.hmmt_feb_2023.hmmt_feb_2023 import hmmt_feb_2023  # noqa: F401, E402
from .evals.matharena.hmmt_feb_2024.hmmt_feb_2024 import hmmt_feb_2024  # noqa: F401, E402
from .evals.matharena.hmmt_feb_2025.hmmt_feb_2025 import hmmt_feb_2025  # noqa: F401, E402

# Domain-Specific benchmarks
<<<<<<< HEAD
from .evals.arabic_exams import (  # noqa: F401, E402
    arabic_exams,
    arabic_exams_accounting_university,
    arabic_exams_arabic_language_general,
    arabic_exams_computer_science_high_school,
    arabic_exams_computer_science_university,
    arabic_exams_islamic_studies_general,
    arabic_exams_math_high_school,
    arabic_exams_physics_high_school,
    arabic_exams_physics_university,
)
=======
from .evals.legalsupport import legalsupport  # noqa: F401, E402
>>>>>>> 9c666af1
<|MERGE_RESOLUTION|>--- conflicted
+++ resolved
@@ -339,7 +339,6 @@
 from .evals.matharena.hmmt_feb_2025.hmmt_feb_2025 import hmmt_feb_2025  # noqa: F401, E402
 
 # Domain-Specific benchmarks
-<<<<<<< HEAD
 from .evals.arabic_exams import (  # noqa: F401, E402
     arabic_exams,
     arabic_exams_accounting_university,
@@ -351,6 +350,4 @@
     arabic_exams_physics_high_school,
     arabic_exams_physics_university,
 )
-=======
-from .evals.legalsupport import legalsupport  # noqa: F401, E402
->>>>>>> 9c666af1
+from .evals.legalsupport import legalsupport  # noqa: F401, E402