--- conflicted
+++ resolved
@@ -302,10 +302,9 @@
 from .evals import xstorycloze  # noqa: F401, E402
 from .evals import xwinograd  # noqa: F401, E402
 
-<<<<<<< HEAD
 # AGIEval benchmarks
 from .evals import agieval  # noqa: F401, E402
-=======
+
 # Ethics & Social Understanding benchmarks
 from .evals import ethics  # noqa: F401, E402
 from .evals import social_iqa  # noqa: F401, E402
@@ -324,7 +323,6 @@
 
 # Linguistic Phenomena benchmarks
 from .evals import blimp  # noqa: F401, E402
->>>>>>> 99cb0ac2
 
 # MathArena benchmarks
 from .evals.matharena.aime_2023_I.aime_2023_I import aime_2023_I  # noqa: F401, E402
