"""
Registry for inspect_ai extensions (model providers and tasks).
This module is the entry point for inspect_ai to discover our extensions.
"""

from typing import Type
from inspect_ai.model import ModelAPI
from inspect_ai.model._registry import modelapi


# Model Provider Registration


@modelapi(name="huggingface")
def huggingface() -> Type[ModelAPI]:
    """Register Hugging Face Inference Providers router provider."""
    from .model._providers.huggingface import HFInferenceProvidersAPI

    return HFInferenceProvidersAPI


@modelapi(name="cerebras")
def cerebras() -> Type[ModelAPI]:
    """Register Cerebras provider."""
    from .model._providers.cerebras import CerebrasAPI

    return CerebrasAPI


@modelapi(name="sambanova")
def sambanova() -> Type[ModelAPI]:
    """Register SambaNova provider."""
    from .model._providers.sambanova import SambaNovaAPI

    return SambaNovaAPI


@modelapi(name="nebius")
def nebius() -> Type[ModelAPI]:
    """Register Nebius provider."""
    from .model._providers.nebius import NebiusAPI

    return NebiusAPI


@modelapi(name="nous")
def nous() -> Type[ModelAPI]:
    """Register Nous Research provider."""
    from .model._providers.nous import NousAPI

    return NousAPI


@modelapi(name="lambda")
def lambda_provider() -> Type[ModelAPI]:
    """Register Lambda provider."""
    from .model._providers.lambda_ai import LambdaAPI

    return LambdaAPI


@modelapi(name="baseten")
def baseten() -> Type[ModelAPI]:
    """Register Baseten provider."""
    from .model._providers.baseten import BasetenAPI

    return BasetenAPI


@modelapi(name="hyperbolic")
def hyperbolic() -> Type[ModelAPI]:
    """Register Hyperbolic provider."""
    from .model._providers.hyperbolic import HyperbolicAPI

    return HyperbolicAPI


@modelapi(name="novita")
def novita() -> Type[ModelAPI]:
    """Register Novita provider."""
    from .model._providers.novita import NovitaAPI

    return NovitaAPI


@modelapi(name="parasail")
def parasail() -> Type[ModelAPI]:
    """Register Parasail provider."""
    from .model._providers.parasail import ParasailAPI

    return ParasailAPI


@modelapi(name="crusoe")
def crusoe() -> Type[ModelAPI]:
    """Register Crusoe provider."""
    from .model._providers.crusoe import CrusoeAPI

    return CrusoeAPI


@modelapi(name="deepinfra")
def deepinfra() -> Type[ModelAPI]:
    """Register DeepInfra provider."""
    from .model._providers.deepinfra import DeepInfraAPI

    return DeepInfraAPI


@modelapi(name="ai21")
def ai21() -> Type[ModelAPI]:
    """Register AI21 Labs provider."""
    from .model._providers.ai21 import AI21API

    return AI21API


@modelapi(name="minimax")
def minimax() -> Type[ModelAPI]:
    """Register MiniMax provider."""
    from .model._providers.minimax import MiniMaxAPI

    return MiniMaxAPI


@modelapi(name="friendli")
def friendli() -> Type[ModelAPI]:
    """Register Friendli provider."""
    from .model._providers.friendli import FriendliAPI

    return FriendliAPI


@modelapi(name="reka")
def reka() -> Type[ModelAPI]:
    """Register Reka provider."""
    from .model._providers.reka import RekaAPI

    return RekaAPI


@modelapi(name="cohere")
def cohere() -> Type[ModelAPI]:
    """Register Cohere provider."""
    from .model._providers.cohere import CohereAPI

    return CohereAPI


@modelapi(name="moonshot")
def moonshot() -> Type[ModelAPI]:
    """Register Moonshot provider."""
    from .model._providers.moonshot import MoonshotAPI

    return MoonshotAPI


@modelapi(name="vercel")
def vercel() -> Type[ModelAPI]:
    """Register Vercel AI Gateway provider."""
    from .model._providers.vercel import VercelAPI

    return VercelAPI


@modelapi(name="openrouter")
def openrouter() -> Type[ModelAPI]:
    """Register OpenRouter provider."""
    from .model._providers.openrouter import OpenRouterAPI

    return OpenRouterAPI


def _override_builtin_groq_provider():
    """Replace Inspect AI's built-in groq provider with enhanced openbench version."""
    from inspect_ai._util.registry import _registry
    from .model._providers.groq import GroqAPI
    from inspect_ai.model._registry import modelapi

    @modelapi(name="groq")
    def openbench_groq_override():
        return GroqAPI

    # Force override the inspect_ai/groq entry with openbench implementation
    _registry["modelapi:inspect_ai/groq"] = openbench_groq_override

    return openbench_groq_override


def _override_builtin_openrouter_provider():
    """Replace Inspect AI's built-in openrouter provider with enhanced openbench version."""
    from inspect_ai._util.registry import _registry
    from .model._providers.openrouter import OpenRouterAPI
    from inspect_ai.model._registry import modelapi

    @modelapi(name="openrouter")
    def openbench_openrouter_override():
        return OpenRouterAPI

    # Force override the inspect_ai/openrouter entry with openbench implementation
    _registry["modelapi:inspect_ai/openrouter"] = openbench_openrouter_override

    return openbench_openrouter_override


# Execute the overrides
_override_builtin_groq_provider()
_override_builtin_openrouter_provider()


# Task Registration

# Core benchmarks
from .evals.arc import arc_easy, arc_challenge  # noqa: F401, E402
from .evals import bigbench, bigbench_hard, global_mmlu  # noqa: F401, E402
from .evals.clockbench import clockbench  # noqa: F401, E402
from .evals.drop import drop  # noqa: F401, E402
from .evals.gpqa_diamond import gpqa_diamond  # noqa: F401, E402
from .evals.gpqa import gpqa  # noqa: F401, E402
from .evals.graphwalks import graphwalks  # noqa: F401, E402
from .evals.headqa import headqa, headqa_en, headqa_es  # noqa: F401, E402
from .evals.healthbench import healthbench, healthbench_hard, healthbench_consensus  # noqa: F401, E402
from .evals.hellaswag import hellaswag  # noqa: F401, E402
from .evals.hle import hle, hle_text  # noqa: F401, E402
from .evals.humaneval import humaneval  # noqa: F401, E402
from .evals.exercism.exercism import (  # noqa: F401, E402
    exercism,
    exercism_python,
    exercism_javascript,
    exercism_go,
    exercism_java,
    exercism_rust,
)
from .evals.livemcpbench import livemcpbench  # noqa: F401, E402
from .evals.math import math, math_500  # noqa: F401, E402
from .evals.mbpp import mbpp  # noqa: F401, E402
from .evals.medmcqa import medmcqa  # noqa: F401, E402
from .evals.medqa import medqa  # noqa: F401, E402
from .evals.mgsm import mgsm, mgsm_en, mgsm_latin, mgsm_non_latin  # noqa: F401, E402
from .evals.mmlu import mmlu  # noqa: F401, E402
from .evals.mmlu_pro import mmlu_pro  # noqa: F401, E402
from .evals.multichallenge import multichallenge  # noqa: F401, E402
from .evals.mrcr import openai_mrcr, openai_mrcr_2n, openai_mrcr_4n, openai_mrcr_8n  # noqa: F401, E402
from .evals.mmstar import mmstar  # noqa: F401, E402
from .evals.musr import musr  # noqa: F401, E402
from .evals.openbookqa import openbookqa  # noqa: F401, E402
from .evals.pubmedqa import pubmedqa  # noqa: F401, E402
from .evals.piqa import piqa  # noqa: F401, E402
from .evals.prost import prost  # noqa: F401, E402
from .evals.scicode import scicode  # noqa: F401, E402
from .evals.swag import swag  # noqa: F401, E402
from .evals.simpleqa import simpleqa  # noqa: F401, E402
from .evals.simpleqa_verified import simpleqa_verified  # noqa: F401, E402
from .evals.tumlu import tumlu  # noqa: F401, E402
from .evals.winogrande import winogrande  # noqa: F401, E402
from .evals.wsc273 import wsc273  # noqa: F401, E402
from .evals.detailbench import detailbench  # noqa: F401, E402
from .evals.supergpqa import supergpqa  # noqa: F401, E402
from .evals.mmmlu import mmmlu  # noqa: F401, E402
from .evals.mmmu import (  # noqa: F401, E402
    mmmu,
    mmmu_mcq,
    mmmu_open,
    mmmu_accounting,
    mmmu_agriculture,
    mmmu_architecture_and_engineering,
    mmmu_art,
    mmmu_art_theory,
    mmmu_basic_medical_science,
    mmmu_biology,
    mmmu_chemistry,
    mmmu_clinical_medicine,
    mmmu_computer_science,
    mmmu_design,
    mmmu_diagnostics_and_laboratory_medicine,
    mmmu_economics,
    mmmu_electronics,
    mmmu_energy_and_power,
    mmmu_finance,
    mmmu_geography,
    mmmu_history,
    mmmu_literature,
    mmmu_manage,
    mmmu_marketing,
    mmmu_materials,
    mmmu_math,
    mmmu_mechanical_engineering,
    mmmu_music,
    mmmu_pharmacy,
    mmmu_physics,
    mmmu_psychology,
    mmmu_public_health,
    mmmu_sociology,
)
from .evals.mmmu_pro import mmmu_pro, mmmu_pro_vision  # noqa: F401, E402
from .evals.arc_agi import arc_agi, arc_agi_1, arc_agi_2  # noqa: F401, E402
<<<<<<< HEAD
from .evals.agentdojo import agentdojo  # noqa: F401, E402
=======
from .evals.mockaime import otis_mock_aime, otis_mock_aime_2024, otis_mock_aime_2025  # noqa: F401, E402

# cybench is defined in openbench-cyber package, not here
# from .evals.cybench import cybench  # noqa: F401, E402
from .evals.mhj_m2s import mhj_m2s  # noqa: F401, E402
from .evals.safemt_m2s import safemt_m2s  # noqa: F401, E402
from .evals.cosafe_m2s import cosafe_m2s  # noqa: F401, E402
>>>>>>> 46de7ee0

# GLUE/SuperGLUE benchmarks
from .evals import anli  # noqa: F401, E402
from .evals import glue  # noqa: F401, E402
from .evals import glue_standard  # noqa: F401, E402

# Cross-lingual benchmarks
from .evals import xcopa  # noqa: F401, E402
from .evals import xstorycloze  # noqa: F401, E402
from .evals import xwinograd  # noqa: F401, E402

# AGIEval benchmarks
from .evals import agieval  # noqa: F401, E402

# Ethics & Social Understanding benchmarks
from .evals.bbq import (  # noqa: F401, E402
    bbq,
    bbq_age,
    bbq_disability_status,
    bbq_gender_identity,
    bbq_nationality,
    bbq_physical_appearance,
    bbq_race_ethnicity,
    bbq_race_x_ses,
    bbq_race_x_gender,
    bbq_religion,
    bbq_ses,
    bbq_sexual_orientation,
)
from .evals import ethics  # noqa: F401, E402
from .evals import social_iqa  # noqa: F401, E402
from .evals import toxigen  # noqa: F401, E402
from .evals import polyglotoxicity  # noqa: F401, E402

# Reading Comprehension benchmarks
from .evals import race  # noqa: F401, E402
from .evals import qa4mre  # noqa: F401, E402
from .evals import qasper  # noqa: F401, E402

# Knowledge QA benchmarks
from .evals import logiqa  # noqa: F401, E402
from .evals import mathqa  # noqa: F401, E402
from .evals import sciq  # noqa: F401, E402
from .evals import truthfulqa  # noqa: F401, E402
from .evals import factscore  # noqa: F401, E402

# Linguistic Phenomena benchmarks
from .evals import blimp  # noqa: F401, E402

# MathArena benchmarks
from .evals.matharena.aime_2023_I.aime_2023_I import aime_2023_I  # noqa: F401, E402
from .evals.matharena.aime_2023_II.aime_2023_II import aime_2023_II  # noqa: F401, E402
from .evals.matharena.aime_2024_I.aime_2024_I import aime_2024_I  # noqa: F401, E402
from .evals.matharena.aime_2024_II.aime_2024_II import aime_2024_II  # noqa: F401, E402
from .evals.matharena.aime_2024.aime_2024 import aime_2024  # noqa: F401, E402
from .evals.matharena.aime_2025.aime_2025 import aime_2025  # noqa: F401, E402
from .evals.matharena.aime_2025_II.aime_2025_II import aime_2025_II  # noqa: F401, E402
from .evals.matharena.brumo_2025.brumo_2025 import brumo_2025  # noqa: F401, E402
from .evals.matharena.hmmt_feb_2023.hmmt_feb_2023 import hmmt_feb_2023  # noqa: F401, E402
from .evals.matharena.hmmt_feb_2024.hmmt_feb_2024 import hmmt_feb_2024  # noqa: F401, E402
from .evals.matharena.hmmt_feb_2025.hmmt_feb_2025 import hmmt_feb_2025  # noqa: F401, E402

# Domain-Specific benchmarks
from .evals.arabic_exams import (  # noqa: F401, E402
    arabic_exams,
    arabic_exams_accounting_university,
    arabic_exams_arabic_language_general,
    arabic_exams_arabic_language_grammar,
    arabic_exams_arabic_language_high_school,
    arabic_exams_arabic_language_middle_school,
    arabic_exams_arabic_language_primary_school,
    arabic_exams_biology_high_school,
    arabic_exams_civics_high_school,
    arabic_exams_civics_middle_school,
    arabic_exams_computer_science_high_school,
    arabic_exams_computer_science_middle_school,
    arabic_exams_computer_science_primary_school,
    arabic_exams_computer_science_university,
    arabic_exams_driving_test,
    arabic_exams_economics_high_school,
    arabic_exams_economics_middle_school,
    arabic_exams_economics_university,
    arabic_exams_general_knowledge,
    arabic_exams_general_knowledge_middle_school,
    arabic_exams_general_knowledge_primary_school,
    arabic_exams_geography_high_school,
    arabic_exams_geography_middle_school,
    arabic_exams_geography_primary_school,
    arabic_exams_history_high_school,
    arabic_exams_history_middle_school,
    arabic_exams_history_primary_school,
    arabic_exams_islamic_studies_general,
    arabic_exams_islamic_studies_high_school,
    arabic_exams_islamic_studies_middle_school,
    arabic_exams_islamic_studies_primary_school,
    arabic_exams_law_professional,
    arabic_exams_management_university,
    arabic_exams_math_primary_school,
    arabic_exams_natural_science_middle_school,
    arabic_exams_natural_science_primary_school,
    arabic_exams_philosophy_high_school,
    arabic_exams_physics_high_school,
    arabic_exams_political_science_university,
    arabic_exams_social_science_middle_school,
    arabic_exams_social_science_primary_school,
)
from .evals.legalsupport import legalsupport  # noqa: F401, E402<|MERGE_RESOLUTION|>--- conflicted
+++ resolved
@@ -294,9 +294,7 @@
 )
 from .evals.mmmu_pro import mmmu_pro, mmmu_pro_vision  # noqa: F401, E402
 from .evals.arc_agi import arc_agi, arc_agi_1, arc_agi_2  # noqa: F401, E402
-<<<<<<< HEAD
 from .evals.agentdojo import agentdojo  # noqa: F401, E402
-=======
 from .evals.mockaime import otis_mock_aime, otis_mock_aime_2024, otis_mock_aime_2025  # noqa: F401, E402
 
 # cybench is defined in openbench-cyber package, not here
@@ -304,7 +302,6 @@
 from .evals.mhj_m2s import mhj_m2s  # noqa: F401, E402
 from .evals.safemt_m2s import safemt_m2s  # noqa: F401, E402
 from .evals.cosafe_m2s import cosafe_m2s  # noqa: F401, E402
->>>>>>> 46de7ee0
 
 # GLUE/SuperGLUE benchmarks
 from .evals import anli  # noqa: F401, E402
